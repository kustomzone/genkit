--- conflicted
+++ resolved
@@ -74,29 +74,21 @@
 // See js/core/src/action.ts
 
 // DefineAction creates a new Action and registers it.
-<<<<<<< HEAD
-func DefineAction[In, Out any](name string, atype ActionType, metadata map[string]any, fn func(context.Context, In) (Out, error)) Action[In, Out, struct{}] {
-	return defineAction(globalRegistry, name, atype, metadata, fn)
-}
-
-func defineAction[In, Out any](r *registry, name string, atype ActionType, metadata map[string]any, fn func(context.Context, In) (Out, error)) Action[In, Out, struct{}] {
-=======
-func DefineAction[In, Out any](provider, name string, atype ActionType, metadata map[string]any, fn func(context.Context, In) (Out, error)) *Action[In, Out, struct{}] {
+func DefineAction[In, Out any](provider, name string, atype ActionType, metadata map[string]any, fn func(context.Context, In) (Out, error)) Action[In, Out, struct{}] {
 	return defineAction(globalRegistry, provider, name, atype, metadata, fn)
 }
 
-func defineAction[In, Out any](r *registry, provider, name string, atype ActionType, metadata map[string]any, fn func(context.Context, In) (Out, error)) *Action[In, Out, struct{}] {
->>>>>>> 42393d15
+func defineAction[In, Out any](r *registry, provider, name string, atype ActionType, metadata map[string]any, fn func(context.Context, In) (Out, error)) Action[In, Out, struct{}] {
 	a := NewAction(name, atype, metadata, fn)
 	r.registerAction(provider, a)
 	return a
 }
 
-func DefineStreamingAction[In, Out, Stream any](provider, name string, atype ActionType, metadata map[string]any, fn Func[In, Out, Stream]) *Action[In, Out, Stream] {
+func DefineStreamingAction[In, Out, Stream any](provider, name string, atype ActionType, metadata map[string]any, fn Func[In, Out, Stream]) Action[In, Out, Stream] {
 	return defineStreamingAction(globalRegistry, provider, name, atype, metadata, fn)
 }
 
-func defineStreamingAction[In, Out, Stream any](r *registry, provider, name string, atype ActionType, metadata map[string]any, fn Func[In, Out, Stream]) *Action[In, Out, Stream] {
+func defineStreamingAction[In, Out, Stream any](r *registry, provider, name string, atype ActionType, metadata map[string]any, fn Func[In, Out, Stream]) Action[In, Out, Stream] {
 	a := NewStreamingAction(name, atype, metadata, fn)
 	r.registerAction(provider, a)
 	return a
