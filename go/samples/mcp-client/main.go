--- conflicted
+++ resolved
@@ -26,142 +26,6 @@
 	"github.com/firebase/genkit/go/plugins/mcp"
 )
 
-<<<<<<< HEAD
-// MCP Host Example - connects to time server and demonstrates both tools and resources
-func managerExample() {
-	ctx := context.Background()
-
-	// Initialize Genkit with Google AI
-	g := genkit.Init(ctx, genkit.WithPlugins(&googlegenai.GoogleAI{}))
-
-	// Create and connect to MCP time server
-	host, _ := mcp.NewMCPHost(g, mcp.MCPHostOptions{
-		Name: "time-example",
-		MCPServers: []mcp.MCPServerConfig{
-			{
-				Name: "time",
-				Config: mcp.MCPClientOptions{
-					Name:    "mcp-time",
-					Version: "1.0.0",
-					Stdio: &mcp.StdioConfig{
-						Command: "uvx",
-						Args:    []string{"mcp-server-time", "--local-timezone=America/New_York"},
-					},
-				},
-			},
-		},
-	})
-
-	// Get tools and resources from MCP servers
-	tools, _ := host.GetActiveTools(ctx, g)
-	logger.FromContext(ctx).Info("Found MCP tools", "count", len(tools), "example", "time")
-
-	// Get detached resources from MCP servers (not auto-registered)
-	allResources, err := host.GetActiveResources(ctx)
-	if err != nil {
-		logger.FromContext(ctx).Warn("Failed to get MCP resources", "error", err)
-	} else {
-		logger.FromContext(ctx).Info("Successfully got detached MCP resources", "count", len(allResources))
-		// Resources can be used via ai.WithResources() in generate calls
-		logger.FromContext(ctx).Info("Resources can be used in prompts via ai.WithResources()")
-	}
-
-	var toolRefs []ai.ToolRef
-	for _, tool := range tools {
-		toolRefs = append(toolRefs, tool)
-	}
-
-	response, err := genkit.Generate(ctx, g,
-		ai.WithModelName("googleai/gemini-2.5-pro"),
-		ai.WithPrompt("What time is it in New York and Tokyo?"),
-		ai.WithTools(toolRefs...),
-		ai.WithToolChoice(ai.ToolChoiceAuto),
-	)
-	if err != nil {
-		logger.FromContext(ctx).Error("Generation failed", "error", err)
-	} else {
-		logger.FromContext(ctx).Info("Generation completed", "response", response.Text())
-	}
-
-	// Disconnect from server
-	host.Disconnect(ctx, "time")
-	logger.FromContext(ctx).Info("Disconnected from MCP server", "server", "time")
-}
-
-// MCP Host Multi-Server Example - connects to both time and fetch servers, demonstrates tools and resources
-func multiServerManagerExample() {
-	ctx := context.Background()
-
-	// Initialize Genkit with Google AI
-	g := genkit.Init(ctx, genkit.WithPlugins(&googlegenai.GoogleAI{}))
-
-	// Create MCP host for multiple servers
-	host, _ := mcp.NewMCPHost(g, mcp.MCPHostOptions{
-		Name: "multi-server-example",
-		MCPServers: []mcp.MCPServerConfig{
-			{
-				Name: "time",
-				Config: mcp.MCPClientOptions{
-					Name:    "mcp-time",
-					Version: "1.0.0",
-					Stdio: &mcp.StdioConfig{
-						Command: "uvx",
-						Args:    []string{"mcp-server-time", "--local-timezone=America/New_York"},
-					},
-				},
-			},
-			{
-				Name: "fetch",
-				Config: mcp.MCPClientOptions{
-					Name:    "mcp-fetch",
-					Version: "1.0.0",
-					Stdio: &mcp.StdioConfig{
-						Command: "uvx",
-						Args:    []string{"mcp-server-fetch"},
-					},
-				},
-			},
-		},
-	})
-
-	// Get tools and resources from all connected servers
-	tools, _ := host.GetActiveTools(ctx, g)
-	logger.FromContext(ctx).Info("Found MCP tools from all servers", "count", len(tools), "servers", []string{"time", "fetch"})
-
-	// Get detached resources from all MCP servers
-	allResources2, err := host.GetActiveResources(ctx)
-	if err != nil {
-		logger.FromContext(ctx).Warn("Failed to get MCP resources from servers", "error", err)
-	} else {
-		logger.FromContext(ctx).Info("Successfully got detached MCP resources from all servers", "count", len(allResources2), "servers", []string{"time", "fetch"})
-	}
-
-	var toolRefs []ai.ToolRef
-	for _, tool := range tools {
-		toolRefs = append(toolRefs, tool)
-	}
-
-	// Generate response using tools from multiple servers
-	response, err := genkit.Generate(ctx, g,
-		ai.WithModelName("googleai/gemini-2.5-pro"),
-		ai.WithPrompt("What time is it in New York? Also, fetch the latest news from https://httpbin.org/json and tell me what you find."),
-		ai.WithTools(toolRefs...),
-		ai.WithToolChoice(ai.ToolChoiceAuto),
-	)
-	if err != nil {
-		logger.FromContext(ctx).Error("Generation failed", "error", err)
-	} else {
-		logger.FromContext(ctx).Info("Generation completed", "response", response.Text())
-	}
-
-	// Disconnect from all servers
-	host.Disconnect(ctx, "time")
-	host.Disconnect(ctx, "fetch")
-	logger.FromContext(ctx).Info("Disconnected from all MCP servers", "servers", []string{"time", "fetch"})
-}
-
-=======
->>>>>>> f745bec7
 // MCP Client Example - connects to time server
 func clientExample() {
 	ctx := context.Background()
@@ -193,7 +57,7 @@
 	}
 
 	response, err := genkit.Generate(ctx, g,
-		ai.WithModelName("googleai/gemini-2.5-pro"),
+		ai.WithModelName("googleai/gemini-2.5-pro-preview-05-06"),
 		ai.WithPrompt("Convert the current time from New York to London timezone."),
 		ai.WithTools(toolRefs...),
 		ai.WithToolChoice(ai.ToolChoiceAuto),
@@ -257,184 +121,8 @@
 	}
 
 	// Disconnect from server
-<<<<<<< HEAD
-	logger.FromContext(ctx).Info("Disconnecting from MCP server", "client", "mcp-everything-http")
-	client.Disconnect()
-	logger.FromContext(ctx).Info("Disconnected from MCP server", "client", "mcp-everything-http")
-}
-
-// MCP Resources Example - demonstrates how to connect to servers and actually use their resources
-func resourcesExample() {
-	ctx := context.Background()
-
-	// Initialize Genkit with Google AI plugin and default model
-	g := genkit.Init(ctx,
-		genkit.WithPlugins(&googlegenai.GoogleAI{}),
-		genkit.WithDefaultModel("googleai/gemini-2.0-flash"),
-	)
-
-	logger.FromContext(ctx).Info("Starting MCP Resources demonstration")
-
-	// === Example 1: Connect to a server that actually provides resources ===
-	logger.FromContext(ctx).Info("Creating MCP client for everything server (has sample resources)")
-	// This server actually provides sample resources we can read
-	everythingClient, err := mcp.NewGenkitMCPClient(mcp.MCPClientOptions{
-		Name:    "mcp-everything",
-		Version: "1.0.0",
-		Stdio: &mcp.StdioConfig{
-			Command: "npx",
-			Args:    []string{"@modelcontextprotocol/server-everything", "stdio"},
-		},
-	})
-	if err != nil {
-		logger.FromContext(ctx).Warn("Failed to create everything MCP client (install: npm install -g @modelcontextprotocol/server-everything)", "error", err)
-	} else {
-		logger.FromContext(ctx).Info("Everything MCP client created successfully")
-
-		// Get detached resources from the everything server (without auto-registering)
-		resources, err := everythingClient.GetActiveResources(ctx)
-		if err != nil {
-			logger.FromContext(ctx).Warn("Failed to get everything server resources", "error", err)
-		} else {
-			logger.FromContext(ctx).Info("Got detached resources from everything server", "count", len(resources))
-
-			// Demonstrate the streamlined UX: use resources directly in generate calls
-			if len(resources) > 0 {
-				logger.FromContext(ctx).Info("Demonstrating streamlined resource usage...")
-
-				// Limit resources to avoid overwhelming the model (just use first 3 for demo)
-				limitedResources := resources
-				if len(resources) > 3 {
-					limitedResources = resources[:3]
-					logger.FromContext(ctx).Info("Limiting to first 3 resources for demo", "total", len(resources), "using", len(limitedResources))
-				}
-
-				// Example: Use MCP resources in an AI generation call
-				response, err := genkit.Generate(ctx, g,
-					ai.WithMessages(ai.NewUserMessage(
-						ai.NewTextPart("List the available resources and describe what each one contains."),
-						// Resource references will be resolved automatically from the detached resources
-					)),
-					ai.WithResources(limitedResources...),
-				)
-				if err != nil {
-					logger.FromContext(ctx).Warn("Failed to generate with MCP resources", "error", err)
-				} else {
-					logger.FromContext(ctx).Info("Generated response using MCP resources", "response", response.Text())
-				}
-
-				// Show available resource names for reference
-				logger.FromContext(ctx).Info("Available resources:")
-				for i, resource := range resources {
-					logger.FromContext(ctx).Info("Resource available",
-						"index", i,
-						"name", resource.Name())
-					// Only show first few for demo
-					if i >= 2 {
-						logger.FromContext(ctx).Info("... and more resources available")
-						break
-					}
-				}
-			} else {
-				logger.FromContext(ctx).Info("No resources available from everything server")
-			}
-		}
-
-		// Disconnect from everything server
-		everythingClient.Disconnect()
-		logger.FromContext(ctx).Info("Disconnected from everything server")
-	}
-
-	// === Example 2: Simple resource workflow ===
-	// Create a detached resource from your own code that you can use in AI generation
-	configResource := genkit.NewResource("app-config", &ai.ResourceOptions{
-		URI: "config://app.json",
-	}, func(ctx context.Context, input *ai.ResourceInput) (*ai.ResourceOutput, error) {
-		config := `{"app": "MyApp", "version": "1.0", "features": ["auth", "chat"]}`
-		return &ai.ResourceOutput{
-			Content: []*ai.Part{ai.NewTextPart(config)},
-		}, nil
-	})
-
-	response, err := genkit.Generate(ctx, g,
-		ai.WithMessages(
-			ai.NewUserMessage(
-				ai.NewTextPart("Here's my config, what features does it have?"),
-				ai.NewResourcePart("config://app.json"),
-			),
-		),
-		ai.WithResources(configResource), // Pass detached resource
-	)
-
-	if err == nil {
-		logger.FromContext(ctx).Info("Resource workflow complete", "response", response.Text())
-	}
-
-	// === Example 3: Use MCP resources in AI generation ===
-	logger.FromContext(ctx).Info("Demonstrating AI generation with MCP resources")
-
-	// Create a host with multiple servers for resource access
-	host, err := mcp.NewMCPHost(g, mcp.MCPHostOptions{
-		Name: "resources-ai-example",
-		MCPServers: []mcp.MCPServerConfig{
-			{
-				Name: "filesystem",
-				Config: mcp.MCPClientOptions{
-					Name:    "mcp-filesystem",
-					Version: "1.0.0",
-					Stdio: &mcp.StdioConfig{
-						Command: "npx",
-						Args:    []string{"@modelcontextprotocol/server-filesystem", "/tmp"},
-					},
-				},
-			},
-		},
-	})
-	if err != nil {
-		logger.FromContext(ctx).Warn("Failed to create MCP host for AI example", "error", err)
-	} else {
-		// Get all detached resources
-		hostResources, err := host.GetActiveResources(ctx)
-		if err != nil {
-			logger.FromContext(ctx).Warn("Failed to get resources for AI example", "error", err)
-		} else {
-			logger.FromContext(ctx).Info("Got detached resources for AI generation", "count", len(hostResources))
-
-			// Get tools for AI generation
-			tools, _ := host.GetActiveTools(ctx, g)
-			var toolRefs []ai.ToolRef
-			for _, tool := range tools {
-				toolRefs = append(toolRefs, tool)
-			}
-
-			// Generate AI response that uses resources
-			prompt := `You have access to filesystem resources.
-Please read the file /tmp/genkit-mcp-test.txt if it exists and tell me what you find.
-Use the available tools and resources to complete this task.`
-
-			response, err := genkit.Generate(ctx, g,
-				ai.WithPrompt(prompt),
-				ai.WithTools(toolRefs...),
-				ai.WithResources(hostResources...), // Pass the detached resources!
-				ai.WithToolChoice(ai.ToolChoiceAuto),
-			)
-			if err != nil {
-				logger.FromContext(ctx).Error("AI generation with resources failed", "error", err)
-			} else {
-				logger.FromContext(ctx).Info("AI generation with resources completed", "response", response.Text())
-			}
-		}
-
-		// Disconnect from all servers
-		host.Disconnect(ctx, "filesystem")
-		logger.FromContext(ctx).Info("Disconnected from all servers in AI example")
-	}
-
-	logger.FromContext(ctx).Info("MCP Resources demonstration completed")
-=======
 	host.Disconnect(ctx, "time")
 	logger.FromContext(ctx).Info("Disconnected from MCP server", "server", "time")
->>>>>>> f745bec7
 }
 
 func main() {
