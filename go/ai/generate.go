// Copyright 2025 Google LLC
//
// Licensed under the Apache License, Version 2.0 (the "License");
// you may not use this file except in compliance with the License.
// You may obtain a copy of the License at
//
//     http://www.apache.org/licenses/LICENSE-2.0
//
// Unless required by applicable law or agreed to in writing, software
// distributed under the License is distributed on an "AS IS" BASIS,
// WITHOUT WARRANTIES OR CONDITIONS OF ANY KIND, either express or implied.
// See the License for the specific language governing permissions and
// limitations under the License.
//
// SPDX-License-Identifier: Apache-2.0

package ai

import (
	"context"
	"encoding/json"
	"errors"
	"fmt"
	"slices"
	"strings"

	"github.com/firebase/genkit/go/core"
	"github.com/firebase/genkit/go/core/logger"
	"github.com/firebase/genkit/go/core/tracing"
	"github.com/firebase/genkit/go/internal/base"
	"github.com/firebase/genkit/go/internal/registry"
)

// Model represents a model that can generate content based on a request.
type Model interface {
	// Name returns the registry name of the model.
	Name() string
	// Generate applies the [Model] to provided request, handling tool requests and handles streaming.
	Generate(ctx context.Context, req *ModelRequest, cb ModelStreamCallback) (*ModelResponse, error)
}

// ModelArg is the interface for model arguments. It can either be the retriever action itself or a reference to be looked up.
type ModelArg interface {
	Name() string
}

// ModelRef is a struct to hold model name and configuration.
type ModelRef struct {
	name   string
	config any
}

// ToolConfig handles configuration around tool calls during generation.
type ToolConfig struct {
	MaxTurns           int  // Maximum number of tool call iterations before erroring.
	ReturnToolRequests bool // Whether to return tool requests instead of making the tool calls and continuing the generation.
}

// ModelFunc is a streaming function that takes in a ModelRequest and generates a ModelResponse, optionally streaming ModelResponseChunks.
type ModelFunc = core.StreamingFunc[*ModelRequest, *ModelResponse, *ModelResponseChunk]

// ModelStreamCallback is a stream callback of a ModelAction.
type ModelStreamCallback = func(context.Context, *ModelResponseChunk) error

// ModelMiddleware is middleware for model generate requests that takes in a ModelFunc, does something, then returns another ModelFunc.
type ModelMiddleware = core.Middleware[*ModelRequest, *ModelResponse, *ModelResponseChunk]

// model is an action with functions specific to model generation such as Generate().
type model core.ActionDef[*ModelRequest, *ModelResponse, *ModelResponseChunk]

// generateAction is the type for a utility model generation action that takes in a GenerateActionOptions instead of a ModelRequest.
type generateAction = core.ActionDef[*GenerateActionOptions, *ModelResponse, *ModelResponseChunk]

// result is a generic struct for parallel operation results with index, value, and error.
type result[T any] struct {
	index int
	value T
	err   error
}

// resumeOptionOutput is the return type for resolveResumeOption.
type resumeOptionOutput struct {
	revisedRequest      *GenerateActionOptions
	interruptedResponse *ModelResponse
	toolMessage         *Message
}

<<<<<<< HEAD
	// resumedToolRequestOutput is the return type for resolveResumedToolRequest.
	resumedToolRequestOutput struct {
		toolRequest  *Part
		toolResponse *Part
		interrupt    *Part
	}

	BackgroundModel = core.BackgroundAction[*ModelRequest, *ModelResponse] // Background action for model operations

	// StartOperationFunc starts a background operation
	StartOperationFunc[In, Out any] = func(ctx context.Context, input In) (*core.Operation[Out], error)

	// CheckOperationFunc checks the status of a background operation
	CheckOperationFunc[Out any] = func(ctx context.Context, operation *core.Operation[Out]) (*core.Operation[Out], error)

	// CancelOperationFunc cancels a background operation
	CancelOperationFunc[Out any] = func(ctx context.Context, operation *core.Operation[Out]) (*core.Operation[Out], error)

	// BackgroundModelOptions holds configuration for defining a background model
	BackgroundModelOptions struct {
		Versions     []string       `json:"versions,omitempty"`
		Supports     *ModelSupports `json:"supports,omitempty"`
		ConfigSchema map[string]any `json:"configSchema,omitempty"`
		Metadata     map[string]any `json:"metadata,omitempty"`
		Label        string         `json:"label,omitempty"`
		Start        StartOperationFunc[*ModelRequest, *ModelResponse]
		Check        CheckOperationFunc[*ModelResponse]
		Cancel       CancelOperationFunc[*ModelResponse]
	}
)
=======
// resumedToolRequestOutput is the return type for resolveResumedToolRequest.
type resumedToolRequestOutput struct {
	toolRequest  *Part
	toolResponse *Part
	interrupt    *Part
}

// ModelOptions represents the configuration options for a model.
type ModelOptions struct {
	// ConfigSchema is the JSON schema for the model's config.
	ConfigSchema map[string]any `json:"configSchema,omitempty"`
	// Label is a user-friendly name for the model.
	Label string `json:"label,omitempty"`
	// Stage indicates the maturity stage of the model.
	Stage ModelStage `json:"stage,omitempty"`
	// Supports defines the capabilities of the model.
	Supports *ModelSupports `json:"supports,omitempty"`
	// Versions lists the available versions of the model.
	Versions []string `json:"versions,omitempty"`
}
>>>>>>> 70f56869

// DefineGenerateAction defines a utility generate action.
func DefineGenerateAction(ctx context.Context, r *registry.Registry) *generateAction {
	return (*generateAction)(core.DefineStreamingAction(r, "generate", core.ActionTypeUtil, nil,
		func(ctx context.Context, actionOpts *GenerateActionOptions, cb ModelStreamCallback) (resp *ModelResponse, err error) {
			logger.FromContext(ctx).Debug("GenerateAction",
				"input", fmt.Sprintf("%#v", actionOpts))
			defer func() {
				logger.FromContext(ctx).Debug("GenerateAction",
					"output", fmt.Sprintf("%#v", resp),
					"err", err)
			}()

			return tracing.RunInNewSpan(ctx, r.TracingState(), "generate", "util", false, actionOpts,
				func(ctx context.Context, actionOpts *GenerateActionOptions) (*ModelResponse, error) {
					return GenerateWithRequest(ctx, r, actionOpts, nil, cb)
				})
		}))
}

// DefineModel registers the given generate function as an action, and returns a [Model] that runs it.
func DefineModel(r *registry.Registry, name string, opts *ModelOptions, fn ModelFunc) Model {
	if name == "" {
		panic("ai.DefineModel: name is required")
	}

	if opts == nil {
		opts = &ModelOptions{
			Label: name,
		}
	}
	if opts.Supports == nil {
		opts.Supports = &ModelSupports{}
	}

	metadata := map[string]any{
		"type": core.ActionTypeModel,
		"model": map[string]any{
			"label": opts.Label,
			"supports": map[string]any{
<<<<<<< HEAD
				"media":       info.Supports.Media,
				"multiturn":   info.Supports.Multiturn,
				"systemRole":  info.Supports.SystemRole,
				"tools":       info.Supports.Tools,
				"toolChoice":  info.Supports.ToolChoice,
				"constrained": info.Supports.Constrained,
				"longRunning": info.Supports.LongRunning,
=======
				"media":       opts.Supports.Media,
				"context":     opts.Supports.Context,
				"multiturn":   opts.Supports.Multiturn,
				"systemRole":  opts.Supports.SystemRole,
				"tools":       opts.Supports.Tools,
				"toolChoice":  opts.Supports.ToolChoice,
				"constrained": opts.Supports.Constrained,
				"output":      opts.Supports.Output,
				"contentType": opts.Supports.ContentType,
>>>>>>> 70f56869
			},
			"versions":      opts.Versions,
			"stage":         opts.Stage,
			"customOptions": opts.ConfigSchema,
		},
	}

	inputSchema := core.InferSchemaMap(ModelRequest{})
	if inputSchema != nil && opts.ConfigSchema != nil {
		if _, ok := inputSchema["config"]; ok {
			inputSchema["config"] = opts.ConfigSchema
		}
	}

	mws := []ModelMiddleware{
		simulateSystemPrompt(opts, nil),
		augmentWithContext(opts, nil),
		validateSupport(name, opts),
	}
	fn = core.ChainMiddleware(mws...)(fn)

	return (*model)(core.DefineStreamingActionWithInputSchema(r, name, core.ActionTypeModel, metadata, inputSchema, fn))
}

// LookupModel looks up a [Model] registered by [DefineModel].
// It will try to resolve the model dynamically if the model is not found.
// It returns nil if the model was not resolved.
func LookupModel(r *registry.Registry, name string) Model {
	action := core.ResolveActionFor[*ModelRequest, *ModelResponse, *ModelResponseChunk](r, core.ActionTypeModel, name)
	if action == nil {
		return nil
	}
	return (*model)(action)
}

<<<<<<< HEAD
// LookupBackgroundModel looks up a BackgroundAction registered by [DefineBackgroundModel].
// It returns nil if the background model was not found.
func LookupBackgroundModel(r *registry.Registry, provider, name string) BackgroundModel {
	return core.LookupBackgroundAction[*ModelRequest, *ModelResponse](r, provider, name)
}

// LookupModelByName looks up a [Model] registered by [DefineModel].
// It will try to resolve the model dynamically if the model is not found.
// It returns an error if the model was not resolved.
func LookupModelByName(r *registry.Registry, modelName string) (Model, error) {
	if modelName == "" {
		return nil, core.NewError(core.INVALID_ARGUMENT, "ai.LookupModelByName: model not specified")
	}

	provider, name, found := strings.Cut(modelName, "/")
	if !found {
		name = provider
		provider = ""
	}

	model := LookupModel(r, provider, name)
	if model == nil {
		if provider == "" {
			return nil, core.NewError(core.NOT_FOUND, "ai.LookupModelByName: model %q not found", name)
		}
		return nil, core.NewError(core.NOT_FOUND, "ai.LookupModelByName: model %q by provider %q not found", name, provider)
	}

	return model, nil
}

=======
>>>>>>> 70f56869
// GenerateWithRequest is the central generation implementation for ai.Generate(), prompt.Execute(), and the GenerateAction direct call.
func GenerateWithRequest(ctx context.Context, r *registry.Registry, opts *GenerateActionOptions, mw []ModelMiddleware, cb ModelStreamCallback) (*ModelResponse, error) {
	if opts.Model == "" {
		if defaultModel, ok := r.LookupValue(registry.DefaultModelKey).(string); ok && defaultModel != "" {
			opts.Model = defaultModel
		}
		if opts.Model == "" {
			return nil, core.NewError(core.INVALID_ARGUMENT, "ai.GenerateWithRequest: model is required")
		}
	}

	m := LookupModel(r, opts.Model)
	if m == nil {
		return nil, core.NewError(core.NOT_FOUND, "ai.GenerateWithRequest: model %q not found", opts.Model)
	}

	isLongRunning := SupportsLongRunning(r, opts.Model)

	resumeOutput, err := handleResumeOption(ctx, r, opts)
	if err != nil {
		return nil, err
	}

	if resumeOutput.interruptedResponse != nil {
		return nil, core.NewError(core.FAILED_PRECONDITION,
			"One or more tools triggered an interrupt during a restarted execution.")
	}

	opts = resumeOutput.revisedRequest

	if resumeOutput.toolMessage != nil && cb != nil {
		err := cb(ctx, &ModelResponseChunk{
			Content: resumeOutput.toolMessage.Content,
			Role:    RoleTool,
		})
		if err != nil {
			return nil, fmt.Errorf("streaming callback failed for resumed tool message: %w", err)
		}
	}

	toolDefMap := make(map[string]*ToolDefinition)
	for _, t := range opts.Tools {
		if _, ok := toolDefMap[t]; ok {
			return nil, core.NewError(core.INVALID_ARGUMENT, "ai.GenerateWithRequest: duplicate tool %q", t)
		}

		tool := LookupTool(r, t)
		if tool == nil {
			return nil, core.NewError(core.NOT_FOUND, "ai.GenerateWithRequest: tool %q not found", t)
		}

		toolDefMap[t] = tool.Definition()
	}
	toolDefs := make([]*ToolDefinition, 0, len(toolDefMap))
	for _, t := range toolDefMap {
		toolDefs = append(toolDefs, t)
	}

	maxTurns := opts.MaxTurns
	if maxTurns < 0 {
		return nil, core.NewError(core.INVALID_ARGUMENT, "ai.GenerateWithRequest: max turns must be greater than 0, got %d", maxTurns)
	}
	if maxTurns == 0 {
		maxTurns = 5 // Default max turns.
	}

	var outputCfg ModelOutputConfig
	var formatHandler FormatHandler

	if opts.Output != nil {
		formatter, err := resolveFormat(r, opts.Output.JsonSchema, opts.Output.Format)
		if err != nil {
			return nil, err
		}

		formatHandler, err = formatter.Handler(opts.Output.JsonSchema)
		if err != nil {
			return nil, err
		}
		outputCfg = formatHandler.Config()

		// Native constrained output is enabled only when the user has
		// requested it, the model supports it, and there's a JSON schema.
		outputCfg.Constrained = opts.Output.JsonSchema != nil &&
			opts.Output.Constrained && m.(*model).SupportsConstrained(len(toolDefs) > 0)

		// Add schema instructions to prompt when not using native constraints.
		// This is a no-op for unstructured output requests.
		if !outputCfg.Constrained {
			instructions := ""
			if opts.Output.Instructions != nil {
				instructions = *opts.Output.Instructions
			} else {
				instructions = formatHandler.Instructions()
			}
			if instructions != "" {
				opts.Messages = injectInstructions(opts.Messages, instructions)
			}

			// This is optional to make the output config internally consistent.
			outputCfg.Schema = nil
		}
	}

	req := &ModelRequest{
		Messages:   opts.Messages,
		Config:     opts.Config,
		Docs:       opts.Docs,
		ToolChoice: opts.ToolChoice,
		Tools:      toolDefs,
		Output:     &outputCfg,
	}

<<<<<<< HEAD
	var fn ModelFunc
	if isLongRunning {
		provider, name, _ := strings.Cut(opts.Model, "/")
		bgAction := LookupBackgroundModel(r, provider, name)
		if bgAction == nil {
			return nil, core.NewError(core.NOT_FOUND, "background model %q not found", opts.Model)
		}

		// Create a wrapper function that calls the background model but returns a ModelResponse with operation
		fn = func(ctx context.Context, req *ModelRequest, cb ModelStreamCallback) (*ModelResponse, error) {
			op, err := bgAction.Start(ctx, req)
			if err != nil {
				return nil, err
			}

			// Return response with operation
			operationMap := map[string]any{
				"action": op.Action,
				"id":     op.ID,
				"done":   op.Done,
			}
			if op.Output != nil {
				operationMap["output"] = op.Output
			}
			if op.Error != nil {
				operationMap["error"] = map[string]any{
					"message": op.Error.Error(),
				}
			}
			if op.Metadata != nil {
				operationMap["metadata"] = op.Metadata
			}

			return &ModelResponse{
				Operation: operationMap,
				Request:   req,
			}, nil
		}
	} else {
		fn = model.Generate
	}

	fn = core.ChainMiddleware(mw...)(fn)
=======
	fn := core.ChainMiddleware(mw...)(m.Generate)
>>>>>>> 70f56869

	currentTurn := 0
	for {
		resp, err := fn(ctx, req, cb)
		if err != nil {
			return nil, err
		}

		// If this is a long-running operation response, return it immediately without further processing
		if resp.Operation != nil {
			return resp, nil
		}

		if formatHandler != nil {
			resp.Message, err = formatHandler.ParseMessage(resp.Message)
			if err != nil {
				logger.FromContext(ctx).Debug("model failed to generate output matching expected schema", "error", err.Error())
				return nil, core.NewError(core.INTERNAL, "model failed to generate output matching expected schema: %v", err)
			}
		}

		toolCount := 0
		for _, part := range resp.Message.Content {
			if part.IsToolRequest() {
				toolCount++
			}
		}
		if toolCount == 0 || opts.ReturnToolRequests {
			return resp, nil
		}

		if currentTurn+1 > maxTurns {
			return nil, core.NewError(core.ABORTED, "exceeded maximum tool call iterations (%d)", maxTurns)
		}

		newReq, interruptMsg, err := handleToolRequests(ctx, r, req, resp, cb)
		if err != nil {
			return nil, err
		}
		if interruptMsg != nil {
			resp.FinishReason = "interrupted"
			resp.FinishMessage = "One or more tool calls resulted in interrupts."
			resp.Message = interruptMsg
			return resp, nil
		}
		if newReq == nil {
			return resp, nil
		}

		req = newReq
		currentTurn++
	}
}

// Generate generates a model response based on the provided options.
func Generate(ctx context.Context, r *registry.Registry, opts ...GenerateOption) (*ModelResponse, error) {
	genOpts := &generateOptions{}
	for _, opt := range opts {
		if err := opt.applyGenerate(genOpts); err != nil {
			return nil, core.NewError(core.INVALID_ARGUMENT, "ai.Generate: error applying options: %v", err)
		}
	}

	var modelName string
	if genOpts.Model != nil {
		modelName = genOpts.Model.Name()
	}

	var dynamicTools []Tool
	tools := make([]string, len(genOpts.Tools))
	toolNames := make(map[string]bool)
	for i, toolRef := range genOpts.Tools {
		name := toolRef.Name()
		// Redundant duplicate tool check with GenerateWithRequest otherwise we will panic when we register the dynamic tools.
		if toolNames[name] {
			return nil, core.NewError(core.INVALID_ARGUMENT, "ai.Generate: duplicate tool %q", name)
		}
		toolNames[name] = true
		tools[i] = name
		// Dynamic tools wouldn't have been registered by this point.
		if LookupTool(r, name) == nil {
			if tool, ok := toolRef.(Tool); ok {
				dynamicTools = append(dynamicTools, tool)
			}
		}
	}
	if len(dynamicTools) > 0 {
		r = r.NewChild()
		for _, tool := range dynamicTools {
			tool.Register(r)
		}
	}

	messages := []*Message{}
	if genOpts.SystemFn != nil {
		system, err := genOpts.SystemFn(ctx, nil)
		if err != nil {
			return nil, err
		}

		messages = append(messages, NewSystemTextMessage(system))
	}
	if genOpts.MessagesFn != nil {
		msgs, err := genOpts.MessagesFn(ctx, nil)
		if err != nil {
			return nil, err
		}

		messages = append(messages, msgs...)
	}
	if genOpts.PromptFn != nil {
		prompt, err := genOpts.PromptFn(ctx, nil)
		if err != nil {
			return nil, err
		}

		messages = append(messages, NewUserTextMessage(prompt))
	}

	if modelRef, ok := genOpts.Model.(ModelRef); ok && genOpts.Config == nil {
		genOpts.Config = modelRef.Config()
	}

	respondParts := []*toolResponsePart{}
	for _, part := range genOpts.RespondParts {
		if !part.IsToolResponse() {
			return nil, core.NewError(core.INVALID_ARGUMENT, "ai.Generate: respond part is not a tool response")
		}

		respondParts = append(respondParts, &toolResponsePart{
			ToolResponse: part.ToolResponse,
			Metadata:     part.Metadata,
		})
	}

	restartParts := []*toolRequestPart{}
	for _, part := range genOpts.RestartParts {
		if !part.IsToolRequest() {
			return nil, core.NewError(core.INVALID_ARGUMENT, "ai.Generate: restart part is not a tool request")
		}

		restartParts = append(restartParts, &toolRequestPart{
			ToolRequest: part.ToolRequest,
			Metadata:    part.Metadata,
		})
	}

	actionOpts := &GenerateActionOptions{
		Model:              modelName,
		Messages:           messages,
		Tools:              tools,
		MaxTurns:           genOpts.MaxTurns,
		Config:             genOpts.Config,
		ToolChoice:         genOpts.ToolChoice,
		Docs:               genOpts.Documents,
		ReturnToolRequests: genOpts.ReturnToolRequests != nil && *genOpts.ReturnToolRequests,
		Output: &GenerateActionOutputConfig{
			JsonSchema:   genOpts.OutputSchema,
			Format:       genOpts.OutputFormat,
			Instructions: genOpts.OutputInstructions,
			Constrained:  !genOpts.CustomConstrained,
		},
	}

	if len(respondParts) > 0 || len(restartParts) > 0 {
		actionOpts.Resume = &GenerateActionResume{
			Respond: respondParts,
			Restart: restartParts,
		}
	}

	return GenerateWithRequest(ctx, r, actionOpts, genOpts.Middleware, genOpts.Stream)
}

// GenerateText run generate request for this model. Returns generated text only.
func GenerateText(ctx context.Context, r *registry.Registry, opts ...GenerateOption) (string, error) {
	res, err := Generate(ctx, r, opts...)
	if err != nil {
		return "", err
	}

	return res.Text(), nil
}

// Generate run generate request for this model. Returns ModelResponse struct.
// TODO: Stream GenerateData with partial JSON
func GenerateData[Out any](ctx context.Context, r *registry.Registry, opts ...GenerateOption) (*Out, *ModelResponse, error) {
	var value Out
	opts = append(opts, WithOutputType(value))

	resp, err := Generate(ctx, r, opts...)
	if err != nil {
		return nil, nil, err
	}

	err = resp.Output(&value)
	if err != nil {
		return nil, nil, err
	}

	return &value, resp, nil
}

// Name returns the name of the model.
func (m *model) Name() string {
	return (*core.ActionDef[*ModelRequest, *ModelResponse, *ModelResponseChunk])(m).Name()
}

// Generate applies the [Action] to provided request.
func (m *model) Generate(ctx context.Context, req *ModelRequest, cb ModelStreamCallback) (*ModelResponse, error) {
	if m == nil {
		return nil, core.NewError(core.INVALID_ARGUMENT, "Model.Generate: generate called on a nil model; check that all models are defined")
	}

	return (*core.ActionDef[*ModelRequest, *ModelResponse, *ModelResponseChunk])(m).Run(ctx, req, cb)
}

// SupportsConstrained returns whether the model supports constrained output.
func (m *model) SupportsConstrained(hasTools bool) bool {
	if m == nil {
		return false
	}

	action := (*core.ActionDef[*ModelRequest, *ModelResponse, *ModelResponseChunk])(m)
	if action == nil {
		return false
	}

	metadata := action.Desc().Metadata
	if metadata == nil {
		return false
	}

	modelMeta, ok := metadata["model"].(map[string]any)
	if !ok {
		return false
	}

	supportsMeta, ok := modelMeta["supports"].(map[string]any)
	if !ok {
		return false
	}

	constrained, ok := supportsMeta["constrained"].(ConstrainedSupport)
	if !ok {
		return false
	}

	if constrained == "" ||
		constrained == ConstrainedSupportNone ||
		(constrained == ConstrainedSupportNoTools && hasTools) {
		return false
	}

	return true
}

// clone creates a deep copy of the provided object using JSON marshaling and unmarshaling.
func clone[T any](obj *T) *T {
	if obj == nil {
		return nil
	}

	bytes, err := json.Marshal(obj)
	if err != nil {
		panic(fmt.Sprintf("clone: failed to marshal object: %v", err))
	}

	var newObj T
	if err := json.Unmarshal(bytes, &newObj); err != nil {
		panic(fmt.Sprintf("clone: failed to unmarshal object: %v", err))
	}

	return &newObj
}

// handleToolRequests processes any tool requests in the response, returning
// either a new request to continue the conversation or nil if no tool requests
// need handling.
func handleToolRequests(ctx context.Context, r *registry.Registry, req *ModelRequest, resp *ModelResponse, cb ModelStreamCallback) (*ModelRequest, *Message, error) {
	toolCount := 0
	if resp.Message != nil {
		for _, part := range resp.Message.Content {
			if part.IsToolRequest() {
				toolCount++
			}
		}
	}

	if toolCount == 0 {
		return nil, nil, nil
	}

	resultChan := make(chan result[any])
	toolMsg := &Message{Role: RoleTool}
	revisedMsg := clone(resp.Message)

	for i, part := range revisedMsg.Content {
		if !part.IsToolRequest() {
			continue
		}

		go func(idx int, p *Part) {
			toolReq := p.ToolRequest
			tool := LookupTool(r, p.ToolRequest.Name)
			if tool == nil {
				resultChan <- result[any]{idx, nil, core.NewError(core.NOT_FOUND, "tool %q not found", toolReq.Name)}
				return
			}

			output, err := tool.RunRaw(ctx, toolReq.Input)
			if err != nil {
				var tie *toolInterruptError
				if errors.As(err, &tie) {
					logger.FromContext(ctx).Debug("tool %q triggered an interrupt: %v", toolReq.Name, tie.Metadata)

					newPart := clone(p)
					if newPart.Metadata == nil {
						newPart.Metadata = make(map[string]any)
					}
					if tie.Metadata != nil {
						newPart.Metadata["interrupt"] = tie.Metadata
					} else {
						newPart.Metadata["interrupt"] = true
					}

					revisedMsg.Content[idx] = newPart

					resultChan <- result[any]{idx, nil, tie}
					return
				}

				resultChan <- result[any]{idx, nil, core.NewError(core.INTERNAL, "tool %q failed: %v", toolReq.Name, err)}
				return
			}

			newPart := clone(p)
			if newPart.Metadata == nil {
				newPart.Metadata = make(map[string]any)
			}
			newPart.Metadata["pendingOutput"] = output
			revisedMsg.Content[idx] = newPart

			resultChan <- result[any]{idx, output, nil}
		}(i, part)
	}

	var toolResps []*Part
	hasInterrupts := false
	for range toolCount {
		res := <-resultChan
		if res.err != nil {
			var tie *toolInterruptError
			if errors.As(res.err, &tie) {
				hasInterrupts = true
				continue
			}

			return nil, nil, res.err
		}

		toolReq := revisedMsg.Content[res.index].ToolRequest
		toolResps = append(toolResps, NewToolResponsePart(&ToolResponse{
			Name:   toolReq.Name,
			Ref:    toolReq.Ref,
			Output: res.value,
		}))
	}

	if hasInterrupts {
		return nil, revisedMsg, nil
	}

	toolMsg.Content = toolResps

	if cb != nil {
		err := cb(ctx, &ModelResponseChunk{
			Content: toolMsg.Content,
			Role:    RoleTool,
		})
		if err != nil {
			return nil, nil, fmt.Errorf("streaming callback failed: %w", err)
		}
	}

	newReq := req
	newReq.Messages = append(slices.Clone(req.Messages), resp.Message, toolMsg)

	return newReq, nil, nil
}

// Text returns the contents of the first candidate in a
// [ModelResponse] as a string. It returns an empty string if there
// are no candidates or if the candidate has no message.
func (gr *ModelResponse) Text() string {
	if gr.Message == nil {
		return ""
	}
	return gr.Message.Text()
}

// History returns messages from the request combined with the response message
// to represent the conversation history.
func (mr *ModelResponse) History() []*Message {
	if mr.Message == nil {
		return mr.Request.Messages
	}
	return append(mr.Request.Messages, mr.Message)
}

// Reasoning concatenates all reasoning parts present in the message
func (mr *ModelResponse) Reasoning() string {
	var sb strings.Builder
	if mr.Message == nil {
		return ""
	}

	for _, p := range mr.Message.Content {
		if !p.IsReasoning() {
			continue
		}
		sb.WriteString(p.Text)
	}
	return sb.String()
}

// Output unmarshals structured JSON output into the provided
// struct pointer.
func (mr *ModelResponse) Output(v any) error {
	j := base.ExtractJSONFromMarkdown(mr.Text())
	if j == "" {
		return errors.New("unable to parse JSON from response text")
	}
	return json.Unmarshal([]byte(j), v)
}

// ToolRequests returns the tool requests from the response.
func (mr *ModelResponse) ToolRequests() []*ToolRequest {
	toolReqs := []*ToolRequest{}
	if mr.Message == nil {
		return nil
	}
	for _, part := range mr.Message.Content {
		if part.IsToolRequest() {
			toolReqs = append(toolReqs, part.ToolRequest)
		}
	}
	return toolReqs
}

// Text returns the text content of the [ModelResponseChunk]
// as a string. It returns an error if there is no Content
// in the response chunk.
func (c *ModelResponseChunk) Text() string {
	if len(c.Content) == 0 {
		return ""
	}
	if len(c.Content) == 1 {
		return c.Content[0].Text
	}
	var sb strings.Builder
	for _, p := range c.Content {
		if p.IsText() || p.IsData() {
			sb.WriteString(p.Text)
		}
	}
	return sb.String()
}

// Text returns the contents of a [Message] as a string. It
// returns an empty string if the message has no content.
// If you want to get reasoning from the message, use Reasoning() instead.
func (m *Message) Text() string {
	if m == nil {
		return ""
	}
	if len(m.Content) == 0 {
		return ""
	}
	if len(m.Content) == 1 {
		return m.Content[0].Text
	}
	var sb strings.Builder
	for _, p := range m.Content {
		if p.IsText() || p.IsData() {
			sb.WriteString(p.Text)
		}
	}
	return sb.String()
}

// NewModelRef creates a new ModelRef with the given name and configuration.
func NewModelRef(name string, config any) ModelRef {
	return ModelRef{name: name, config: config}
}

// Name returns the name of the model.
func (m ModelRef) Name() string {
	return m.name
}

// Config returns the configuration to use by default for this model.
func (m ModelRef) Config() any {
	return m.config
}

// handleResumedToolRequest resolves a tool request from a previous, interrupted model turn,
// when generation is being resumed. It determines the outcome of the tool request based on
// pending output, or explicit 'respond' or 'restart' directives in the resume options.
func handleResumedToolRequest(ctx context.Context, r *registry.Registry, genOpts *GenerateActionOptions, p *Part) (*resumedToolRequestOutput, error) {
	if p == nil || !p.IsToolRequest() {
		return nil, core.NewError(core.INVALID_ARGUMENT, "handleResumedToolRequest: part is not a tool request")
	}

	if pendingOutputVal, ok := p.Metadata["pendingOutput"]; ok {
		newReqPart := clone(p)
		delete(newReqPart.Metadata, "pendingOutput")

		newRespPart := NewResponseForToolRequest(p, pendingOutputVal)
		newRespPart.Metadata = map[string]any{"source": "pending"}

		return &resumedToolRequestOutput{
			toolRequest:  newReqPart,
			toolResponse: newRespPart,
		}, nil
	}

	if genOpts.Resume != nil {
		toolReq := p.ToolRequest

		for _, respondPart := range genOpts.Resume.Respond {
			if respondPart.ToolResponse != nil &&
				respondPart.ToolResponse.Name == toolReq.Name &&
				respondPart.ToolResponse.Ref == toolReq.Ref {
				newToolReq := clone(p)
				if interruptVal, ok := newToolReq.Metadata["interrupt"]; ok {
					delete(newToolReq.Metadata, "interrupt")
					newToolReq.Metadata["resolvedInterrupt"] = interruptVal
				}

				tool := LookupTool(r, toolReq.Name)
				if tool == nil {
					return nil, core.NewError(core.NOT_FOUND, "handleResumedToolRequest: tool %q not found", toolReq.Name)
				}

				toolDef := tool.Definition()
				if len(toolDef.OutputSchema) > 0 {
					outputBytes, err := json.Marshal(respondPart.ToolResponse.Output)
					if err != nil {
						return nil, core.NewError(core.INVALID_ARGUMENT, "handleResumedToolRequest: failed to marshal tool output for validation: %v", err)
					}

					schemaBytes, err := json.Marshal(toolDef.OutputSchema)
					if err != nil {
						return nil, core.NewError(core.INTERNAL, "handleResumedToolRequest: tool %q has invalid output schema: %v", toolReq.Name, err)
					}

					if err := base.ValidateRaw(outputBytes, schemaBytes); err != nil {
						return nil, core.NewError(core.INVALID_ARGUMENT, "handleResumedToolRequest: tool %q output validation failed: %v", toolReq.Name, err)
					}
				}

				newToolResp := NewToolResponsePart(respondPart.ToolResponse)
				newToolResp.Metadata = respondPart.Metadata

				return &resumedToolRequestOutput{
					toolRequest:  newToolReq,
					toolResponse: newToolResp,
				}, nil
			}
		}

		for _, restartPart := range genOpts.Resume.Restart {
			if restartPart.ToolRequest != nil &&
				restartPart.ToolRequest.Name == toolReq.Name &&
				restartPart.ToolRequest.Ref == toolReq.Ref {
				tool := LookupTool(r, restartPart.ToolRequest.Name)
				if tool == nil {
					return nil, core.NewError(core.NOT_FOUND, "handleResumedToolRequest: tool %q not found", restartPart.ToolRequest.Name)
				}

				resumedCtx := ctx
				if resumedVal, ok := restartPart.Metadata["resumed"]; ok {
					// TODO: Better handling here or in tools.go.
					switch resumedVal := resumedVal.(type) {
					case map[string]any:
						resumedCtx = resumedCtxKey.NewContext(resumedCtx, resumedVal)
					case bool:
						if resumedVal {
							resumedCtx = resumedCtxKey.NewContext(resumedCtx, map[string]any{})
						}
					}
				}
				if originalInputVal, ok := restartPart.Metadata["originalInput"]; ok {
					resumedCtx = origInputCtxKey.NewContext(resumedCtx, originalInputVal)
				}

				output, err := tool.RunRaw(resumedCtx, restartPart.ToolRequest.Input)
				if err != nil {
					var tie *toolInterruptError
					if errors.As(err, &tie) {
						logger.FromContext(ctx).Debug("tool %q triggered an interrupt: %v", restartPart.ToolRequest.Name, tie.Metadata)

						interruptPart := clone(p)
						if interruptPart.Metadata == nil {
							interruptPart.Metadata = make(map[string]any)
						}
						interruptPart.Metadata["interrupt"] = tie.Metadata

						return &resumedToolRequestOutput{
							interrupt: interruptPart,
						}, nil
					}

					return nil, core.NewError(core.INTERNAL, "tool %q failed: %v", restartPart.ToolRequest.Name, err)
				}

				newToolReq := clone(p)
				if interruptVal, ok := newToolReq.Metadata["interrupt"]; ok {
					delete(newToolReq.Metadata, "interrupt")
					newToolReq.Metadata["resolvedInterrupt"] = interruptVal
				}

				newToolResp := NewToolResponsePart(&ToolResponse{
					Name:   restartPart.ToolRequest.Name,
					Ref:    restartPart.ToolRequest.Ref,
					Output: output,
				})

				return &resumedToolRequestOutput{
					toolRequest:  newToolReq,
					toolResponse: newToolResp,
				}, nil
			}
		}
	}

	refStr := p.ToolRequest.Name
	if p.ToolRequest.Ref != "" {
		refStr = "#" + p.ToolRequest.Ref
	}
	return nil, core.NewError(core.INVALID_ARGUMENT, fmt.Sprintf("unresolved tool request %q was not handled by the Resume argument; you must supply Respond or Restart directives, or ensure there is pending output from a previous tool call", refStr))
}

// handleResumeOption amends message history to handle `resume` arguments.
// It returns the amended history.
func handleResumeOption(ctx context.Context, r *registry.Registry, genOpts *GenerateActionOptions) (*resumeOptionOutput, error) {
	if genOpts.Resume == nil || (len(genOpts.Resume.Respond) == 0 && len(genOpts.Resume.Restart) == 0) {
		return &resumeOptionOutput{revisedRequest: genOpts}, nil
	}

	toolDefMap := make(map[string]*ToolDefinition)
	for _, t := range genOpts.Tools {
		tool := LookupTool(r, t)
		if tool == nil {
			return nil, core.NewError(core.NOT_FOUND, "handleResumeOption: tool %q not found", t)
		}
		toolDefMap[t] = tool.Definition()
	}

	messages := genOpts.Messages
	if len(messages) == 0 {
		return nil, core.NewError(core.FAILED_PRECONDITION, "handleResumeOption: cannot resume generation with no messages")
	}
	lastMessage := messages[len(messages)-1]

	if lastMessage.Role != RoleModel || !slices.ContainsFunc(lastMessage.Content, func(p *Part) bool { return p.IsToolRequest() }) {
		return nil, core.NewError(core.FAILED_PRECONDITION, "handleResumeOption: cannot resume generation unless the last message is by a model with at least one tool request")
	}

	resultChan := make(chan result[*resumedToolRequestOutput])
	newContent := make([]*Part, len(lastMessage.Content))
	toolReqCount := 0

	for i, part := range lastMessage.Content {
		if !part.IsToolRequest() {
			newContent[i] = part
			continue
		}
		toolReqCount++

		go func(idx int, p *Part) {
			output, err := handleResumedToolRequest(ctx, r, genOpts, p)
			resultChan <- result[*resumedToolRequestOutput]{
				index: idx,
				value: output,
				err:   err,
			}
		}(i, part)
	}

	var toolResps []*Part
	interrupted := false

	for range toolReqCount {
		res := <-resultChan
		if res.err != nil {
			return nil, fmt.Errorf("handleResumeOption: failed to resolve resumed tool request: %w", res.err)
		}

		if res.value.interrupt != nil {
			interrupted = true
			newContent[res.index] = res.value.interrupt
		} else {
			toolResps = append(toolResps, res.value.toolResponse)
			newContent[res.index] = res.value.toolRequest
		}
	}

	lastMessage.Content = newContent

	if interrupted {
		return &resumeOptionOutput{
			interruptedResponse: &ModelResponse{
				Message:       lastMessage,
				FinishReason:  "interrupted",
				FinishMessage: "One or more tools triggered interrupts while resuming generation. The model was not called.",
			},
		}, nil
	}

	if len(toolResps) != toolReqCount {
		return nil, core.NewError(core.FAILED_PRECONDITION, fmt.Sprintf("handleResumeOption: Expected %d tool responses but resolved to %d.", toolReqCount, len(toolResps)))
	}

	toolMessage := &Message{
		Role:    RoleTool,
		Content: toolResps,
		Metadata: map[string]any{
			"resumed": true,
		},
	}
	if genOpts.Resume.Metadata != nil {
		toolMessage.Metadata["resumed"] = genOpts.Resume.Metadata
	}
	revisedMessages := append(slices.Clone(messages), toolMessage)

	return &resumeOptionOutput{
		revisedRequest: &GenerateActionOptions{
			Model:              genOpts.Model,
			Messages:           revisedMessages,
			Tools:              genOpts.Tools,
			MaxTurns:           genOpts.MaxTurns,
			Config:             genOpts.Config,
			ToolChoice:         genOpts.ToolChoice,
			Docs:               genOpts.Docs,
			ReturnToolRequests: genOpts.ReturnToolRequests,
			Output:             genOpts.Output,
		},
		toolMessage: toolMessage,
	}, nil
}

// DefineBackgroundModel defines a new model that runs in the background
func DefineBackgroundModel(
	r *registry.Registry,
	provider, name string,
	opts *BackgroundModelOptions,
) BackgroundModel {
	label := opts.Label
	if label == "" {
		label = name
	}
	metadata := map[string]any{
		"model": map[string]any{
			"label":    label,
			"versions": opts.Versions,
			"supports": opts.Supports,
		},
	}

	if opts.ConfigSchema != nil {
		metadata["customOptions"] = opts.ConfigSchema
		if metadata["model"] == nil {
			metadata["model"] = make(map[string]any)
		}
		modelMeta := metadata["model"].(map[string]any)
		modelMeta["customOptions"] = opts.ConfigSchema
	}

	bgAction := core.DefineBackgroundAction[*ModelRequest, *ModelResponse](r, provider, name, opts.Metadata,
		opts.Start, opts.Check, opts.Cancel)

	return bgAction
}

// SupportsLongRunning checks if a model supports long-running operations by model name.
func SupportsLongRunning(r *registry.Registry, modelName string) bool {
	if modelName == "" {
		return false
	}

	provider, name, found := strings.Cut(modelName, "/")
	if !found {
		name = provider
		provider = ""
	}

	modelInstance := LookupModel(r, provider, name)
	if modelInstance == nil {
		return false
	}

	modelImpl, ok := modelInstance.(*model)
	if !ok {
		return false
	}

	action := (*core.ActionDef[*ModelRequest, *ModelResponse, *ModelResponseChunk])(modelImpl)
	if action == nil {
		return false
	}

	metadata := action.Desc().Metadata
	if metadata == nil {
		return false
	}

	modelMeta, ok := metadata["model"].(map[string]any)
	if !ok {
		return false
	}

	supportsMeta, ok := modelMeta["supports"].(map[string]any)
	if !ok {
		return false
	}

	longRunning, ok := supportsMeta["longRunning"].(bool)
	if !ok {
		return false
	}

	return longRunning
}

// GenerateOperation generates a model response as a long-running operation based on the provided options. s.
func GenerateOperation(ctx context.Context, r *registry.Registry, opts ...GenerateOption) (*core.Operation[*ModelResponse], error) {

	resp, err := Generate(ctx, r, opts...)
	if err != nil {
		return nil, err
	}

	if resp.Operation == nil {
		return nil, core.NewError(core.FAILED_PRECONDITION, "model did not return an operation")
	}

	var action string
	if v, ok := resp.Operation["action"].(string); ok {
		action = v
	} else {
		return nil, core.NewError(core.INTERNAL, "operation missing or invalid 'action' field")
	}
	var id string
	if v, ok := resp.Operation["id"].(string); ok {
		id = v
	} else {
		return nil, core.NewError(core.INTERNAL, "operation missing or invalid 'id' field")
	}
	var done bool
	if v, ok := resp.Operation["done"].(bool); ok {
		done = v
	} else {
		return nil, core.NewError(core.INTERNAL, "operation missing or invalid 'done' field")
	}
	var metadata map[string]any
	if v, ok := resp.Operation["metadata"].(map[string]any); ok {
		metadata = v
	}

	op := &core.Operation[*ModelResponse]{
		Action:   action,
		ID:       id,
		Done:     done,
		Metadata: metadata,
	}

	if op.Done {
		if output, ok := resp.Operation["output"]; ok {
			if modelResp, ok := output.(*ModelResponse); ok {
				op.Output = modelResp
			} else {
				op.Output = resp
			}
		} else {
			op.Output = resp
		}
	}

	if errorData, ok := resp.Operation["error"]; ok {
		if errorMap, ok := errorData.(map[string]any); ok {
			if message, ok := errorMap["message"].(string); ok {
				op.Error = errors.New(message)
			}
		}
	}

	return op, nil
}<|MERGE_RESOLUTION|>--- conflicted
+++ resolved
@@ -85,38 +85,6 @@
 	toolMessage         *Message
 }
 
-<<<<<<< HEAD
-	// resumedToolRequestOutput is the return type for resolveResumedToolRequest.
-	resumedToolRequestOutput struct {
-		toolRequest  *Part
-		toolResponse *Part
-		interrupt    *Part
-	}
-
-	BackgroundModel = core.BackgroundAction[*ModelRequest, *ModelResponse] // Background action for model operations
-
-	// StartOperationFunc starts a background operation
-	StartOperationFunc[In, Out any] = func(ctx context.Context, input In) (*core.Operation[Out], error)
-
-	// CheckOperationFunc checks the status of a background operation
-	CheckOperationFunc[Out any] = func(ctx context.Context, operation *core.Operation[Out]) (*core.Operation[Out], error)
-
-	// CancelOperationFunc cancels a background operation
-	CancelOperationFunc[Out any] = func(ctx context.Context, operation *core.Operation[Out]) (*core.Operation[Out], error)
-
-	// BackgroundModelOptions holds configuration for defining a background model
-	BackgroundModelOptions struct {
-		Versions     []string       `json:"versions,omitempty"`
-		Supports     *ModelSupports `json:"supports,omitempty"`
-		ConfigSchema map[string]any `json:"configSchema,omitempty"`
-		Metadata     map[string]any `json:"metadata,omitempty"`
-		Label        string         `json:"label,omitempty"`
-		Start        StartOperationFunc[*ModelRequest, *ModelResponse]
-		Check        CheckOperationFunc[*ModelResponse]
-		Cancel       CancelOperationFunc[*ModelResponse]
-	}
-)
-=======
 // resumedToolRequestOutput is the return type for resolveResumedToolRequest.
 type resumedToolRequestOutput struct {
 	toolRequest  *Part
@@ -137,7 +105,29 @@
 	// Versions lists the available versions of the model.
 	Versions []string `json:"versions,omitempty"`
 }
->>>>>>> 70f56869
+
+type BackgroundModel = core.BackgroundAction[*ModelRequest, *ModelResponse] // Background action for model operations
+
+// StartOperationFunc starts a background operation
+type StartOperationFunc[In, Out any] = func(ctx context.Context, input In) (*core.Operation[Out], error)
+
+// CheckOperationFunc checks the status of a background operation
+type CheckOperationFunc[Out any] = func(ctx context.Context, operation *core.Operation[Out]) (*core.Operation[Out], error)
+
+// CancelOperationFunc cancels a background operation
+type CancelOperationFunc[Out any] = func(ctx context.Context, operation *core.Operation[Out]) (*core.Operation[Out], error)
+
+// BackgroundModelOptions holds configuration for defining a background model
+type BackgroundModelOptions struct {
+	Versions     []string       `json:"versions,omitempty"`
+	Supports     *ModelSupports `json:"supports,omitempty"`
+	ConfigSchema map[string]any `json:"configSchema,omitempty"`
+	Metadata     map[string]any `json:"metadata,omitempty"`
+	Label        string         `json:"label,omitempty"`
+	Start        StartOperationFunc[*ModelRequest, *ModelResponse]
+	Check        CheckOperationFunc[*ModelResponse]
+	Cancel       CancelOperationFunc[*ModelResponse]
+}
 
 // DefineGenerateAction defines a utility generate action.
 func DefineGenerateAction(ctx context.Context, r *registry.Registry) *generateAction {
@@ -178,15 +168,6 @@
 		"model": map[string]any{
 			"label": opts.Label,
 			"supports": map[string]any{
-<<<<<<< HEAD
-				"media":       info.Supports.Media,
-				"multiturn":   info.Supports.Multiturn,
-				"systemRole":  info.Supports.SystemRole,
-				"tools":       info.Supports.Tools,
-				"toolChoice":  info.Supports.ToolChoice,
-				"constrained": info.Supports.Constrained,
-				"longRunning": info.Supports.LongRunning,
-=======
 				"media":       opts.Supports.Media,
 				"context":     opts.Supports.Context,
 				"multiturn":   opts.Supports.Multiturn,
@@ -196,7 +177,7 @@
 				"constrained": opts.Supports.Constrained,
 				"output":      opts.Supports.Output,
 				"contentType": opts.Supports.ContentType,
->>>>>>> 70f56869
+				"longRunning": opts.Supports.LongRunning,
 			},
 			"versions":      opts.Versions,
 			"stage":         opts.Stage,
@@ -232,40 +213,12 @@
 	return (*model)(action)
 }
 
-<<<<<<< HEAD
 // LookupBackgroundModel looks up a BackgroundAction registered by [DefineBackgroundModel].
 // It returns nil if the background model was not found.
-func LookupBackgroundModel(r *registry.Registry, provider, name string) BackgroundModel {
-	return core.LookupBackgroundAction[*ModelRequest, *ModelResponse](r, provider, name)
-}
-
-// LookupModelByName looks up a [Model] registered by [DefineModel].
-// It will try to resolve the model dynamically if the model is not found.
-// It returns an error if the model was not resolved.
-func LookupModelByName(r *registry.Registry, modelName string) (Model, error) {
-	if modelName == "" {
-		return nil, core.NewError(core.INVALID_ARGUMENT, "ai.LookupModelByName: model not specified")
-	}
-
-	provider, name, found := strings.Cut(modelName, "/")
-	if !found {
-		name = provider
-		provider = ""
-	}
-
-	model := LookupModel(r, provider, name)
-	if model == nil {
-		if provider == "" {
-			return nil, core.NewError(core.NOT_FOUND, "ai.LookupModelByName: model %q not found", name)
-		}
-		return nil, core.NewError(core.NOT_FOUND, "ai.LookupModelByName: model %q by provider %q not found", name, provider)
-	}
-
-	return model, nil
-}
-
-=======
->>>>>>> 70f56869
+func LookupBackgroundModel(r *registry.Registry, name string) BackgroundModel {
+	return core.LookupBackgroundAction[*ModelRequest, *ModelResponse](r, name)
+}
+
 // GenerateWithRequest is the central generation implementation for ai.Generate(), prompt.Execute(), and the GenerateAction direct call.
 func GenerateWithRequest(ctx context.Context, r *registry.Registry, opts *GenerateActionOptions, mw []ModelMiddleware, cb ModelStreamCallback) (*ModelResponse, error) {
 	if opts.Model == "" {
@@ -278,12 +231,12 @@
 	}
 
 	m := LookupModel(r, opts.Model)
+
 	if m == nil {
 		return nil, core.NewError(core.NOT_FOUND, "ai.GenerateWithRequest: model %q not found", opts.Model)
 	}
 
 	isLongRunning := SupportsLongRunning(r, opts.Model)
-
 	resumeOutput, err := handleResumeOption(ctx, r, opts)
 	if err != nil {
 		return nil, err
@@ -379,11 +332,11 @@
 		Output:     &outputCfg,
 	}
 
-<<<<<<< HEAD
 	var fn ModelFunc
 	if isLongRunning {
-		provider, name, _ := strings.Cut(opts.Model, "/")
-		bgAction := LookupBackgroundModel(r, provider, name)
+		_, name, _ := strings.Cut(opts.Model, "/")
+
+		bgAction := LookupBackgroundModel(r, name)
 		if bgAction == nil {
 			return nil, core.NewError(core.NOT_FOUND, "background model %q not found", opts.Model)
 		}
@@ -419,13 +372,10 @@
 			}, nil
 		}
 	} else {
-		fn = model.Generate
+		fn = m.Generate
 	}
 
 	fn = core.ChainMiddleware(mw...)(fn)
-=======
-	fn := core.ChainMiddleware(mw...)(m.Generate)
->>>>>>> 70f56869
 
 	currentTurn := 0
 	for {
@@ -1182,7 +1132,7 @@
 // DefineBackgroundModel defines a new model that runs in the background
 func DefineBackgroundModel(
 	r *registry.Registry,
-	provider, name string,
+	name string,
 	opts *BackgroundModelOptions,
 ) BackgroundModel {
 	label := opts.Label
@@ -1206,7 +1156,7 @@
 		modelMeta["customOptions"] = opts.ConfigSchema
 	}
 
-	bgAction := core.DefineBackgroundAction[*ModelRequest, *ModelResponse](r, provider, name, opts.Metadata,
+	bgAction := core.DefineBackgroundAction[*ModelRequest, *ModelResponse](r, name, opts.Metadata,
 		opts.Start, opts.Check, opts.Cancel)
 
 	return bgAction
@@ -1218,13 +1168,7 @@
 		return false
 	}
 
-	provider, name, found := strings.Cut(modelName, "/")
-	if !found {
-		name = provider
-		provider = ""
-	}
-
-	modelInstance := LookupModel(r, provider, name)
+	modelInstance := LookupModel(r, modelName)
 	if modelInstance == nil {
 		return false
 	}
