--- conflicted
+++ resolved
@@ -144,13 +144,9 @@
 	config = &genai.GenerateContentConfig{}
 	if strings.Contains(name, "imagen") {
 		config = &genai.GenerateImagesConfig{}
-<<<<<<< HEAD
-		opts = imageOpts
 	}  else if vi, fnd := supportedVideoModels[name]; fnd {
 		config = &genai.GenerateVideosConfig{}
 		opts = vi
-=======
->>>>>>> 1d31d0db
 	}
 	meta := &ai.ModelOptions{
 		Label:        opts.Label,
