/**
 * Copyright 2024 Google LLC
 *
 * Licensed under the Apache License, Version 2.0 (the "License");
 * you may not use this file except in compliance with the License.
 * You may obtain a copy of the License at
 *
 *     http://www.apache.org/licenses/LICENSE-2.0
 *
 * Unless required by applicable law or agreed to in writing, software
 * distributed under the License is distributed on an "AS IS" BASIS,
 * WITHOUT WARRANTIES OR CONDITIONS OF ANY KIND, either express or implied.
 * See the License for the specific language governing permissions and
 * limitations under the License.
 */

import {
  BaseDataPointSchema,
  definePrompt,
  defineTool,
  Document,
  embed,
  EmbedderParams,
  Embedding,
  EvalResponses,
  evaluate,
  EvaluatorParams,
  generate,
  GenerateOptions,
  GenerateRequest,
  GenerateResponse,
  GenerateResponseData,
  generateStream,
  GenerateStreamOptions,
  GenerateStreamResponse,
  GenerationCommonConfigSchema,
  index,
  IndexerParams,
  ModelArgument,
  ModelReference,
<<<<<<< HEAD
  Part,
=======
  PromptAction,
>>>>>>> 986cba99
  PromptFn,
  RankedDocument,
  rerank,
  RerankerParams,
  retrieve,
  RetrieverParams,
  ToolAction,
  ToolConfig,
} from '@genkit-ai/ai';
import {
  CallableFlow,
  defineFlow,
  defineJsonSchema,
  defineSchema,
  defineStreamingFlow,
  Flow,
  FlowConfig,
  FlowFn,
  FlowServer,
  FlowServerOptions,
  isDevEnv,
  JSONSchema,
  PluginProvider,
  ReflectionServer,
  StreamableFlow,
  StreamingCallback,
  StreamingFlowConfig,
  z,
} from '@genkit-ai/core';
import {
  defineDotprompt,
  Dotprompt,
  prompt,
  PromptGenerateOptions,
  PromptMetadata,
} from '@genkit-ai/dotprompt';
import { logger } from './logging.js';
import {
  defineModel,
  DefineModelOptions,
  GenerateResponseChunkData,
  ModelAction,
} from './model.js';
import { lookupAction, Registry, runWithRegistry } from './registry.js';
<<<<<<< HEAD
import {
  Environment,
  Session,
  SessionOptions,
  SessionStore,
} from './session.js';
=======
>>>>>>> 986cba99

/**
 * Options for initializing Genkit.
 */
export interface GenkitOptions {
  /** List of plugins to load. */
  plugins?: PluginProvider[];
  /** Directory where dotprompts are stored. */
  promptDir?: string;
  /** Default model to use if no model is specified. */
  model?: ModelArgument<any>;
  // FIXME: This will not actually expose any flows. It needs a new mechanism for exposing endpoints.
  /** Configuration for the flow server. Server will be started if value is true or a configured object. */
  flowServer?: FlowServerOptions | boolean;
}

export interface ExecutablePrompt<
  I extends z.ZodTypeAny = z.ZodTypeAny,
  O extends z.ZodTypeAny = z.ZodTypeAny,
  CustomOptions extends z.ZodTypeAny = z.ZodTypeAny,
> {
<<<<<<< HEAD
  (
    input?: z.infer<I>,
    opts?: z.infer<CustomOptions>
  ): Promise<GenerateResponse>;
=======
  /**
   * Generates a response by rendering the prompt template with given user input and then calling the model.
   *
   * @param input Prompt inputs.
   * @param opt Options for the prompt template, including user input variables and custom model configuration options.
   * @returns the model response as a promise of `GenerateStreamResponse`.
   */
  <Out extends O>(
    input?: z.infer<I>,
    opts?: z.infer<CustomOptions>
  ): Promise<GenerateResponse<z.infer<Out>>>;
>>>>>>> 986cba99

  /**
   * Generates a streaming response by rendering the prompt template with given user input and then calling the model.
   *
<<<<<<< HEAD
   * @param opt Options for the prompt template, including user input variables and custom model configuration options.
   * @returns the model response as a promise of `GenerateStreamResponse`.
   */
  stream(
    input?: z.infer<I>,
    opts?: z.infer<CustomOptions>
  ): Promise<GenerateStreamResponse>;

  /**
   * Generates a response by rendering the prompt template with given user input and then calling the model.
=======
   * @param input Prompt inputs.
   * @param opt Options for the prompt template, including user input variables and custom model configuration options.
   * @returns the model response as a promise of `GenerateStreamResponse`.
   */
  stream<Out extends O>(
    input?: z.infer<I>,
    opts?: z.infer<CustomOptions>
  ): Promise<GenerateStreamResponse<z.infer<Out>>>;

  /**
   * Generates a response by rendering the prompt template with given user input and additional generate options and then calling the model.
>>>>>>> 986cba99
   *
   * @param opt Options for the prompt template, including user input variables and custom model configuration options.
   * @returns the model response as a promise of `GenerateResponse`.
   */
<<<<<<< HEAD
  generate(
    opt: PromptGenerateOptions<z.infer<I>, CustomOptions>
  ): Promise<GenerateResponse<O>>;

  /**
   * Generates a streaming response by rendering the prompt template with given user input and then calling the model.
=======
  generate<Out extends O>(
    opt: PromptGenerateOptions<z.infer<I>, CustomOptions>
  ): Promise<GenerateResponse<z.infer<Out>>>;

  /**
   * Generates a streaming response by rendering the prompt template with given user input and additional generate options and then calling the model.
>>>>>>> 986cba99
   *
   * @param opt Options for the prompt template, including user input variables and custom model configuration options.
   * @returns the model response as a promise of `GenerateStreamResponse`.
   */
<<<<<<< HEAD
  generateStream(
    opt: PromptGenerateOptions<z.infer<I>, CustomOptions>
  ): Promise<GenerateStreamResponse<O>>;
=======
  generateStream<Out extends O>(
    opt: PromptGenerateOptions<z.infer<I>, CustomOptions>
  ): Promise<GenerateStreamResponse<z.infer<Out>>>;
>>>>>>> 986cba99

  /**
   * Renders the prompt template based on user input.
   *
   * @param opt Options for the prompt template, including user input variables and custom model configuration options.
   * @returns a `GenerateOptions` object to be used with the `generate()` function from @genkit-ai/ai.
   */
<<<<<<< HEAD
  render(
    opt: PromptGenerateOptions<z.infer<I>, CustomOptions>
  ): Promise<GenerateOptions<CustomOptions, O>>;
=======
  render<Out extends O>(
    opt: PromptGenerateOptions<z.infer<I>, CustomOptions>
  ): Promise<GenerateOptions<CustomOptions, Out>>;
>>>>>>> 986cba99
}

/**
 * `Genkit` encapsulates a single Genkit instance including the {@link Registry}, {@link ReflectionServer}, {@link FlowServer}, and configuration.
 *
 * Registry keeps track of actions, flows, tools, and many other components. Reflection server exposes an API to inspect the registry and trigger executions of actions in the registry. Flow server exposes flows as HTTP endpoints for production use.
 *
 * There may be multiple Genkit instances in a single codebase.
 */
export class Genkit {
  /** Developer-configured options. */
  readonly options: GenkitOptions;
  /** Environments that have been configured (at minimum dev). */
  readonly configuredEnvs = new Set<string>(['dev']);
  /** Registry instance that is exclusively modified by this Genkit instance. */
  readonly registry: Registry;
  /** Reflection server for this registry. May be null if not started. */
  private reflectionServer: ReflectionServer | null = null;
  /** Flow server. May be null if the flow server is not enabled in configuration or not started. */
  private flowServer: FlowServer | null = null;
  /** List of flows that have been registered in this instance. */
  private registeredFlows: Flow<any, any, any>[] = [];

  constructor(options?: GenkitOptions) {
    this.options = options || {};
    this.registry = new Registry();
    this.configure();
    if (isDevEnv() && !disableReflectionApi) {
      this.reflectionServer = new ReflectionServer(this.registry, {
        configuredEnvs: [...this.configuredEnvs],
      });
      this.reflectionServer.start().catch((e) => logger.error);
    }
    if (this.options.flowServer) {
      const flowServerOptions =
        typeof this.options.flowServer === 'object'
          ? this.options.flowServer
          : undefined;
      this.flowServer = new FlowServer(this.registry, flowServerOptions);
      this.flowServer.start();
    }
  }

  /**
   * Defines and registers a non-streaming flow.
   *
   * @todo TODO: Improve this documentation (show snippets, etc).
   */
  defineFlow<
    I extends z.ZodTypeAny = z.ZodTypeAny,
    O extends z.ZodTypeAny = z.ZodTypeAny,
  >(config: FlowConfig<I, O> | string, fn: FlowFn<I, O>): CallableFlow<I, O> {
    const flow = runWithRegistry(this.registry, () => defineFlow(config, fn));
    this.registeredFlows.push(flow.flow);
    return flow;
  }

  /**
   * Defines and registers a streaming flow.
   *
   * @todo TODO: Improve this documentation (show snippetss, etc).
   */
  defineStreamingFlow<
    I extends z.ZodTypeAny = z.ZodTypeAny,
    O extends z.ZodTypeAny = z.ZodTypeAny,
    S extends z.ZodTypeAny = z.ZodTypeAny,
  >(
    config: StreamingFlowConfig<I, O, S>,
    fn: FlowFn<I, O, S>
  ): StreamableFlow<I, O, S> {
    const flow = runWithRegistry(this.registry, () =>
      defineStreamingFlow(config, fn)
    );
    this.registeredFlows.push(flow.flow);
    return flow;
  }

  /**
   * Defines and registers a tool.
   *
   * Tools can be passed to models by name or value during `generate` calls to be called automatically based on the prompt and situation.
   */
  defineTool<I extends z.ZodTypeAny, O extends z.ZodTypeAny>(
    config: ToolConfig<I, O>,
    fn: (input: z.infer<I>) => Promise<z.infer<O>>
  ): ToolAction<I, O> {
    return runWithRegistry(this.registry, () => defineTool(config, fn));
  }

  /**
   * Defines and registers a schema from a Zod schema.
   *
   * Defined schemas can be referenced by `name` in prompts in place of inline schemas.
   */
  defineSchema<T extends z.ZodTypeAny>(name: string, schema: T): T {
    return runWithRegistry(this.registry, () => defineSchema(name, schema));
  }

  /**
   * Defines and registers a schema from a JSON schema.
   *
   * Defined schemas can be referenced by `name` in prompts in place of inline schemas.
   */
  defineJsonSchema(name: string, jsonSchema: JSONSchema) {
    return runWithRegistry(this.registry, () =>
      defineJsonSchema(name, jsonSchema)
    );
  }

  /**
   * Defines a new model and adds it to the registry.
   */
  defineModel<CustomOptionsSchema extends z.ZodTypeAny = z.ZodTypeAny>(
    options: DefineModelOptions<CustomOptionsSchema>,
    runner: (
      request: GenerateRequest<CustomOptionsSchema>,
      streamingCallback?: StreamingCallback<GenerateResponseChunkData>
    ) => Promise<GenerateResponseData>
  ): ModelAction<CustomOptionsSchema> {
    return runWithRegistry(this.registry, () => defineModel(options, runner));
  }

  /**
   * Looks up a prompt by `name` and optional `variant`.
   *
   * @todo TODO: Show an example of a name and variant.
   */
  prompt<
    I extends z.ZodTypeAny = z.ZodTypeAny,
    O extends z.ZodTypeAny = z.ZodTypeAny,
    CustomOptions extends z.ZodTypeAny = z.ZodTypeAny,
  >(
    name: string,
    options?: { variant?: string }
  ): Promise<ExecutablePrompt<I, O, CustomOptions>> {
    return runWithRegistry(this.registry, async () => {
      const action = (await lookupAction(`/prompt/${name}`)) as PromptAction;
      if (
        action.__action?.metadata?.prompt &&
        Object.keys(action.__action.metadata.prompt).length > 0
      ) {
        const p = await prompt(name, options);
        return this.wrapDotpromptInExecutablePrompt(p, {}) as ExecutablePrompt<
          I,
          O,
          CustomOptions
        >;
      } else {
        return this.wrapPromptActionInExecutablePrompt(
          action,
          {}
        ) as ExecutablePrompt<I, O, CustomOptions>;
      }
    });
  }

  /**
   * Defines and registers a dotprompt.
   *
   * This is an alternative to defining and importing a .prompt file.
   *
   * ```ts
   * const hi = ai.definePrompt(
   *   {
   *     name: 'hi',
   *     input: {
   *       schema: z.object({
   *         name: z.string(),
   *       }),
   *     },
   *   },
   *   'hi {{ name }}'
   * );
   * const { text } = await hi({ name: 'Genkit' });
   * ```
   */
  definePrompt<
    I extends z.ZodTypeAny = z.ZodTypeAny,
    O extends z.ZodTypeAny = z.ZodTypeAny,
    CustomOptions extends z.ZodTypeAny = z.ZodTypeAny,
  >(
    options: PromptMetadata<I, CustomOptions> & {
      /** The name of the prompt. */
      name: string;
    },
    template: string
  ): ExecutablePrompt<I, O, CustomOptions>;

<<<<<<< HEAD
  /**
   * Defines and registers a function-based prompt.
   *
   * ```ts
   * const hi = ai.definePrompt(
   *   {
   *     name: 'hi',
   *     input: {
   *       schema: z.object({
   *         name: z.string(),
   *       }),
   *     },
   *     config: {
   *       temperature: 1,
   *     },
   *   },
   *   async (input) => {
   *     return {
   *       messages: [ { role: 'user', content: [{ text: `hi ${input.name}` }] } ],
   *     };
   *   }
   * );
   * const { text } = await hi({ name: 'Genkit' });
   * ```
   */
=======
>>>>>>> 986cba99
  definePrompt<
    I extends z.ZodTypeAny = z.ZodTypeAny,
    O extends z.ZodTypeAny = z.ZodTypeAny,
    CustomOptions extends z.ZodTypeAny = z.ZodTypeAny,
  >(
<<<<<<< HEAD
    options: PromptMetadata<I, CustomOptions>,
=======
    options: PromptMetadata<I, CustomOptions> & {
      /** The name of the prompt. */
      name: string;
    },
>>>>>>> 986cba99
    fn: PromptFn<I>
  ): ExecutablePrompt<I, O, CustomOptions>;

  definePrompt<
    I extends z.ZodTypeAny = z.ZodTypeAny,
    O extends z.ZodTypeAny = z.ZodTypeAny,
    CustomOptions extends z.ZodTypeAny = z.ZodTypeAny,
  >(
<<<<<<< HEAD
    options: PromptMetadata<I, CustomOptions>,
=======
    options: PromptMetadata<I, CustomOptions> & {
      /** The name of the prompt. */
      name: string;
    },
>>>>>>> 986cba99
    templateOrFn: string | PromptFn<I>
  ): ExecutablePrompt<I, O, CustomOptions> {
    if (!options.name) {
      throw new Error('options.name is required');
    }
    return runWithRegistry(this.registry, () => {
<<<<<<< HEAD
      return typeof templateOrFn === 'string'
        ? this.defineDotprompt(options, templateOrFn as string)
        : this.defineFnPrompt(options, templateOrFn as PromptFn<I>);
    });
  }

  private defineDotprompt<
=======
      if (!options.name) {
        throw new Error('options.name is required');
      }
      if (typeof templateOrFn === 'string') {
        const dotprompt = defineDotprompt(options, templateOrFn as string);
        return this.wrapDotpromptInExecutablePrompt(dotprompt, options);
      } else {
        const p = definePrompt(
          {
            name: options.name!,
            inputJsonSchema: options.input?.jsonSchema,
            inputSchema: options.input?.schema,
          },
          templateOrFn as PromptFn<I>
        );
        return this.wrapPromptActionInExecutablePrompt(p, options);
      }
    });
  }

  private wrapDotpromptInExecutablePrompt<
>>>>>>> 986cba99
    I extends z.ZodTypeAny = z.ZodTypeAny,
    O extends z.ZodTypeAny = z.ZodTypeAny,
    CustomOptions extends z.ZodTypeAny = z.ZodTypeAny,
  >(
<<<<<<< HEAD
    options: PromptMetadata<I, CustomOptions>,
    template: string
  ): ExecutablePrompt<I, O, CustomOptions> {
    if (!options.name) {
      throw new Error('options.name is required');
    }
    return runWithRegistry(this.registry, () => {
      const p = defineDotprompt(options, template);
      const executablePrompt = (
        input?: z.infer<I>,
        opts?: z.infer<CustomOptions>
      ): Promise<GenerateResponse> => {
        return runWithRegistry(this.registry, async () => {
          const model = await this.resolveModel(options.model);
          return p.generate({
            model,
            input,
            config: opts,
          });
        });
      };
      (executablePrompt as ExecutablePrompt<I, O, CustomOptions>).stream = (
        input?: z.infer<I>,
        opts?: z.infer<CustomOptions>
      ): Promise<GenerateStreamResponse> => {
        return runWithRegistry(this.registry, async () => {
          const model = await this.resolveModel(options.model);
          return p.generateStream({
            model,
            input,
            config: opts,
          });
        });
      };
      (executablePrompt as ExecutablePrompt<I, O, CustomOptions>).generate = (
        opt: PromptGenerateOptions<I, CustomOptions>
      ): Promise<GenerateResponse<O>> => {
        return runWithRegistry(this.registry, async () => {
          const model = !opt.model
            ? await this.resolveModel(options.model)
            : undefined;
          return p.generate({
            model,
            ...opt,
          });
        });
      };
      (
        executablePrompt as ExecutablePrompt<I, O, CustomOptions>
      ).generateStream = (
=======
    dotprompt: Dotprompt<z.infer<I>>,
    options: PromptMetadata<I, CustomOptions>
  ): ExecutablePrompt<I, O, CustomOptions> {
    const executablePrompt = (
      input?: z.infer<I>,
      opts?: z.infer<CustomOptions>
    ): Promise<GenerateResponse<O>> => {
      return runWithRegistry(this.registry, async () => {
        const model = await this.resolveModel(options.model);
        return dotprompt.generate({
          model,
          input,
          config: opts,
        });
      });
    };
    (executablePrompt as ExecutablePrompt<I, O, CustomOptions>).stream = (
      input?: z.infer<I>,
      opts?: z.infer<CustomOptions>
    ): Promise<GenerateStreamResponse<O>> => {
      return runWithRegistry(this.registry, async () => {
        const model = await this.resolveModel(options.model);
        return dotprompt.generateStream({
          model,
          input,
          config: opts,
        }) as Promise<GenerateStreamResponse<O>>;
      });
    };
    (executablePrompt as ExecutablePrompt<I, O, CustomOptions>).generate = (
      opt: PromptGenerateOptions<I, CustomOptions>
    ): Promise<GenerateResponse<O>> => {
      return runWithRegistry(this.registry, async () => {
        const model = !opt.model
          ? await this.resolveModel(options.model)
          : undefined;
        return dotprompt.generate({
          model,
          ...opt,
        });
      });
    };
    (executablePrompt as ExecutablePrompt<I, O, CustomOptions>).generateStream =
      (
>>>>>>> 986cba99
        opt: PromptGenerateOptions<I, CustomOptions>
      ): Promise<GenerateStreamResponse<O>> => {
        return runWithRegistry(this.registry, async () => {
          const model = !opt.model
            ? await this.resolveModel(options.model)
            : undefined;
<<<<<<< HEAD
          return p.generateStream<CustomOptions>({
=======
          return dotprompt.generateStream<CustomOptions>({
>>>>>>> 986cba99
            model,
            ...opt,
          }) as Promise<GenerateStreamResponse<O>>;
        });
      };
<<<<<<< HEAD
      (executablePrompt as ExecutablePrompt<I, O, CustomOptions>).render = (
        opt: PromptGenerateOptions<I, CustomOptions>
      ): Promise<GenerateOptions<CustomOptions, O>> => {
        return runWithRegistry(
          this.registry,
          async () =>
            p.render({
              ...opt,
            }) as GenerateOptions<CustomOptions, O>
        );
      };
      return executablePrompt as ExecutablePrompt<I, O, CustomOptions>;
    });
  }
  private defineFnPrompt<
=======
    (executablePrompt as ExecutablePrompt<I, O, CustomOptions>).render = <
      Out extends O,
    >(
      opt: PromptGenerateOptions<I, CustomOptions>
    ): Promise<GenerateOptions<CustomOptions, Out>> => {
      return runWithRegistry(
        this.registry,
        async () =>
          dotprompt.render({
            ...opt,
          }) as GenerateOptions<CustomOptions, Out>
      );
    };
    return executablePrompt as ExecutablePrompt<I, O, CustomOptions>;
  }

  private wrapPromptActionInExecutablePrompt<
>>>>>>> 986cba99
    I extends z.ZodTypeAny = z.ZodTypeAny,
    O extends z.ZodTypeAny = z.ZodTypeAny,
    CustomOptions extends z.ZodTypeAny = z.ZodTypeAny,
  >(
<<<<<<< HEAD
    options: PromptMetadata<I, CustomOptions>,
    fn: PromptFn<I>
  ): ExecutablePrompt<I, O, CustomOptions> {
    if (!options.name) {
      throw new Error('options.name is required');
    }
    return runWithRegistry(this.registry, () => {
      const p = definePrompt(
        {
          name: options.name!,
          inputJsonSchema: options.input?.jsonSchema,
          inputSchema: options.input?.schema,
        },
        fn
      );

      const executablePrompt = (
        input?: z.infer<I>,
        opts?: z.infer<CustomOptions>
      ): Promise<GenerateResponse> => {
        return runWithRegistry(this.registry, async () => {
          const model = await this.resolveModel(options.model);
          const promptResult = await p(input);
          return this.generate({
            model,
            messages: promptResult.messages,
            context: promptResult.context,
            tools: promptResult.tools,
            output: {
              format: promptResult.output?.format,
              jsonSchema: promptResult.output?.schema,
            },
            config: {
              ...options.config,
              ...opts,
              ...promptResult.config,
            },
          });
        });
      };
      (executablePrompt as ExecutablePrompt<I, O, CustomOptions>).stream = (
        input?: z.infer<I>,
        opts?: z.infer<CustomOptions>
      ): Promise<GenerateStreamResponse> => {
        return runWithRegistry(this.registry, async () => {
          const model = await this.resolveModel(options.model);
          const promptResult = await p(input);
          return this.generateStream({
            model,
            messages: promptResult.messages,
            context: promptResult.context,
            tools: promptResult.tools,
            output: {
              format: promptResult.output?.format,
              jsonSchema: promptResult.output?.schema,
            },
            config: {
              ...options.config,
              ...promptResult.config,
              ...opts,
            },
          });
        });
      };
      (executablePrompt as ExecutablePrompt<I, O, CustomOptions>).generate = (
        opt: PromptGenerateOptions<I, CustomOptions>
      ): Promise<GenerateResponse<O>> => {
        return runWithRegistry(this.registry, async () => {
          const model = !opt.model
            ? await this.resolveModel(options.model)
            : undefined;
          const promptResult = await p(opt.input);
          return this.generate({
            model,
            messages: promptResult.messages,
            context: promptResult.context,
            tools: promptResult.tools,
            output: {
              format: promptResult.output?.format,
              jsonSchema: promptResult.output?.schema,
            },
            ...opt,
            config: {
              ...options.config,
              ...promptResult.config,
              ...opt.config,
            },
          });
        });
      };
      (
        executablePrompt as ExecutablePrompt<I, O, CustomOptions>
      ).generateStream = (
=======
    p: PromptAction<I>,
    options: PromptMetadata<I, CustomOptions>
  ): ExecutablePrompt<I, O, CustomOptions> {
    const executablePrompt = (
      input?: z.infer<I>,
      opts?: z.infer<CustomOptions>
    ): Promise<GenerateResponse> => {
      return runWithRegistry(this.registry, async () => {
        const model = await this.resolveModel(options.model);
        const promptResult = await p(input);
        return this.generate({
          model,
          messages: promptResult.messages,
          context: promptResult.context,
          tools: promptResult.tools,
          output: {
            format: promptResult.output?.format,
            jsonSchema: promptResult.output?.schema,
          },
          config: {
            ...options.config,
            ...opts,
            ...promptResult.config,
          },
        });
      });
    };
    (executablePrompt as ExecutablePrompt<I, O, CustomOptions>).stream = (
      input?: z.infer<I>,
      opts?: z.infer<CustomOptions>
    ): Promise<GenerateStreamResponse<O>> => {
      return runWithRegistry(this.registry, async () => {
        const model = await this.resolveModel(options.model);
        const promptResult = await p(input);
        return this.generateStream({
          model,
          messages: promptResult.messages,
          context: promptResult.context,
          tools: promptResult.tools,
          output: {
            format: promptResult.output?.format,
            jsonSchema: promptResult.output?.schema,
          },
          config: {
            ...options.config,
            ...promptResult.config,
            ...opts,
          },
        });
      });
    };
    (executablePrompt as ExecutablePrompt<I, O, CustomOptions>).generate = (
      opt: PromptGenerateOptions<I, CustomOptions>
    ): Promise<GenerateResponse<O>> => {
      return runWithRegistry(this.registry, async () => {
        const model = !opt.model
          ? await this.resolveModel(options.model)
          : undefined;
        const promptResult = await p(opt.input);
        return this.generate({
          model,
          messages: promptResult.messages,
          context: promptResult.context,
          tools: promptResult.tools,
          output: {
            format: promptResult.output?.format,
            jsonSchema: promptResult.output?.schema,
          },
          ...opt,
          config: {
            ...options.config,
            ...promptResult.config,
            ...opt.config,
          },
        });
      });
    };
    (executablePrompt as ExecutablePrompt<I, O, CustomOptions>).generateStream =
      (
>>>>>>> 986cba99
        opt: PromptGenerateOptions<I, CustomOptions>
      ): Promise<GenerateStreamResponse<O>> => {
        return runWithRegistry(this.registry, async () => {
          const model = !opt.model
            ? await this.resolveModel(options.model)
            : undefined;
          const promptResult = await p(opt.input);
          return this.generateStream<O, CustomOptions>({
            model,
            messages: promptResult.messages,
            context: promptResult.context,
            tools: promptResult.tools,
            output: {
              format: promptResult.output?.format,
              jsonSchema: promptResult.output?.schema,
            } as any /* FIXME - schema type inference is borken */,
            ...opt,
            config: {
              ...options.config,
              ...promptResult.config,
              ...opt.config,
            },
          });
        });
      };
<<<<<<< HEAD
      (executablePrompt as ExecutablePrompt<I, O, CustomOptions>).render = (
        opt: PromptGenerateOptions<I, CustomOptions>
      ): Promise<GenerateOptions<CustomOptions, O>> => {
        return runWithRegistry(this.registry, async () => {
          const model = !opt.model
            ? await this.resolveModel(options.model)
            : undefined;
          const promptResult = await p(opt.input);
          return {
            model,
            messages: promptResult.messages,
            context: promptResult.context,
            tools: promptResult.tools,
            output: {
              format: promptResult.output?.format,
              jsonSchema: promptResult.output?.schema,
            },
            ...opt,
            config: {
              ...options.config,
              ...promptResult.config,
              ...opt.config,
            },
          } as GenerateOptions<CustomOptions, O>;
        });
      };
      return executablePrompt as ExecutablePrompt<I, O, CustomOptions>;
    });
=======
    (executablePrompt as ExecutablePrompt<I, O, CustomOptions>).render = <
      Out extends O,
    >(
      opt: PromptGenerateOptions<I, CustomOptions>
    ): Promise<GenerateOptions<CustomOptions, Out>> => {
      return runWithRegistry(this.registry, async () => {
        const model = !opt.model
          ? await this.resolveModel(options.model)
          : undefined;
        const promptResult = await p(opt.input);
        return {
          model,
          messages: promptResult.messages,
          context: promptResult.context,
          tools: promptResult.tools,
          output: {
            format: promptResult.output?.format,
            jsonSchema: promptResult.output?.schema,
          },
          ...opt,
          config: {
            ...options.config,
            ...promptResult.config,
            ...opt.config,
          },
        } as GenerateOptions<CustomOptions, Out>;
      });
    };
    return executablePrompt as ExecutablePrompt<I, O, CustomOptions>;
>>>>>>> 986cba99
  }

  /**
   * Embeds the given `content` using the specified `embedder`.
   */
  embed<CustomOptions extends z.ZodTypeAny>(
    params: EmbedderParams<CustomOptions>
  ): Promise<Embedding> {
    return runWithRegistry(this.registry, () => embed(params));
  }

  /**
   * Evaluates the given `dataset` using the specified `evaluator`.
   */
  evaluate<
    DataPoint extends typeof BaseDataPointSchema = typeof BaseDataPointSchema,
    CustomOptions extends z.ZodTypeAny = z.ZodTypeAny,
  >(params: EvaluatorParams<DataPoint, CustomOptions>): Promise<EvalResponses> {
    return runWithRegistry(this.registry, () => evaluate(params));
  }

  /**
   * Reranks documents from a {@link RerankerArgument} based on the provided query.
   */
  rerank<CustomOptions extends z.ZodTypeAny>(
    params: RerankerParams<CustomOptions>
  ): Promise<Array<RankedDocument>> {
    return runWithRegistry(this.registry, () => rerank(params));
  }

  /**
   * Indexes `documents` using the provided `indexer`.
   */
  index<CustomOptions extends z.ZodTypeAny>(
    params: IndexerParams<CustomOptions>
  ): Promise<void> {
    return runWithRegistry(this.registry, () => index(params));
  }

  /**
   * Retrieves documents from the `retriever` based on the provided `query`.
   */
  retrieve<CustomOptions extends z.ZodTypeAny>(
    params: RetrieverParams<CustomOptions>
  ): Promise<Array<Document>> {
    return runWithRegistry(this.registry, () => retrieve(params));
  }

  /**
   * Generate calls a generative model based on the provided prompt and configuration. If
   * `messages` is provided, the generation will include a conversation history in its
   * request. If `tools` are provided, the generate method will automatically resolve
   * tool calls returned from the model unless `returnToolRequests` is set to `true`.
   *
   * See {@link GenerateOptions} for detailed information about available options.
   */
  async generate<
    O extends z.ZodTypeAny = z.ZodTypeAny,
    CustomOptions extends z.ZodTypeAny = typeof GenerationCommonConfigSchema,
  >(
    options:
      | string
      | Part[]
      | GenerateOptions<O, CustomOptions>
      | PromiseLike<GenerateOptions<O, CustomOptions>>
  ): Promise<GenerateResponse<z.infer<O>>> {
    let resolvedOptions: GenerateOptions<O, CustomOptions>;
    if (options instanceof Promise) {
      resolvedOptions = await options;
    } else if (typeof options === 'string' || Array.isArray(options)) {
      resolvedOptions = {
        prompt: options,
      };
    } else {
      resolvedOptions = options as GenerateOptions<O, CustomOptions>;
    }
    if (!resolvedOptions.model) {
      resolvedOptions.model = this.options.model;
    }
<<<<<<< HEAD
    return runWithRegistry(this.registry, () => generate(resolvedOptions));
=======
    return runWithRegistry(this.registry, () => generate(options));
>>>>>>> 986cba99
  }

  /**
   * Generates a stream of responses from a generative model based on the provided prompt
   * and configuration. If `history` is provided, the generation will include a conversation
   * history in its request. If `tools` are provided, the generate method will automatically
   * resolve tool calls returned from the model unless `returnToolRequests` is set to `true`.
   * tool calls returned from the model unless `returnToolRequests` is set to `true`.
   *
   * See {@link GenerateStreamOptions} for detailed information about available options.
   */
  async generateStream<
    O extends z.ZodTypeAny = z.ZodTypeAny,
    CustomOptions extends z.ZodTypeAny = typeof GenerationCommonConfigSchema,
  >(
    options:
      | string
      | Part[]
      | GenerateStreamOptions<O, CustomOptions>
      | PromiseLike<GenerateStreamOptions<O, CustomOptions>>
  ): Promise<GenerateStreamResponse<z.infer<O>>> {
    let resolvedOptions: GenerateOptions<O, CustomOptions>;
    if (options instanceof Promise) {
      resolvedOptions = await options;
    } else if (typeof options === 'string' || Array.isArray(options)) {
      resolvedOptions = {
        prompt: options,
      };
    } else {
      resolvedOptions = options as GenerateOptions<O, CustomOptions>;
    }
    if (!resolvedOptions.model) {
      resolvedOptions.model = this.options.model;
    }
<<<<<<< HEAD
    return runWithRegistry(this.registry, () =>
      generateStream(resolvedOptions)
    );
  }

  /**
   * Creates a new environment which allows stateful execution of chat session, flows and prompts.
   */
  defineEnvironment<S extends z.ZodTypeAny = z.ZodTypeAny>(config: {
    name: string;
    stateSchema?: S;
    store?: SessionStore<any>;
  }): Environment<S> {
    return new Environment(this, {
      name: config.name,
      stateSchema: config.stateSchema,
      store: config.store,
    });
  }

  chat<S extends z.ZodTypeAny = z.ZodTypeAny>(
    options?: SessionOptions<S>
  ): Session<S> {
    return new Session(
      this,
      {
        ...options,
      },
      {
        sessionData: {
          state: options?.state,
        },
        stateSchema: options?.stateSchema,
        store: options?.store,
      }
    );
  }

  async loadChat<S extends z.ZodTypeAny = z.ZodTypeAny>(
    sessionId: string,
    options: SessionOptions<S>
  ): Promise<Session<S>> {
    if (!options.store) {
      throw new Error('options.store is required for loading chat sessions');
    }
    const sessionData = await options.store.get(sessionId);
    if (!sessionData) {
      throw new Error(`chat session ${sessionId} not found`);
    }
    return new Session(
      this,
      {
        ...options,
      },
      {
        id: sessionId,
        sessionData,
        stateSchema: options?.stateSchema,
        store: options?.store,
      }
    );
=======
    return runWithRegistry(this.registry, () => generateStream(options));
>>>>>>> 986cba99
  }

  /**
   * Configures the Genkit instance.
   */
  private configure() {
    this.options.plugins?.forEach((plugin) => {
      logger.debug(`Registering plugin ${plugin.name}...`);
      const activeRegistry = this.registry;
      activeRegistry.registerPluginProvider(plugin.name, {
        name: plugin.name,
        async initializer() {
          logger.debug(`Initializing plugin ${plugin.name}:`);
          return runWithRegistry(activeRegistry, () => plugin.initializer());
        },
      });
    });
  }

  /**
   * Stops all servers.
   */
  async stopServers() {
    await Promise.all([this.reflectionServer?.stop(), this.flowServer?.stop()]);
    this.reflectionServer = null;
    this.flowServer = null;
  }

  private async resolveModel(
    modelArg: ModelArgument<any> | undefined
  ): Promise<ModelAction> {
    if (!modelArg) {
      if (!this.options.model) {
        throw new Error('Unable to resolve model.');
      }
      return this.resolveModel(this.options.model);
    }
    if (typeof modelArg === 'string') {
      return (await lookupAction(`/model/${modelArg}`)) as ModelAction;
    } else if (modelArg.hasOwnProperty('name')) {
      const ref = modelArg as ModelReference<any>;
      return (await lookupAction(`/model/${ref.name}`)) as ModelAction;
    } else {
      return modelArg as ModelAction;
    }
  }
}

/**
 * Initializes Genkit with a set of options.
 *
 * This will create a new Genkit registry, register the provided plugins, stores, and other configuration. This
 * should be called before any flows are registered.
 */
export function genkit(options: GenkitOptions): Genkit {
  return new Genkit(options);
}

process.on('SIGTERM', async () => {
  logger.debug('Received SIGTERM. Shutting down all Genkit servers...');
  await Promise.all([ReflectionServer.stopAll(), FlowServer.stopAll()]);
  process.exit(0);
});

let disableReflectionApi = false;

export function __disableReflectionApi() {
  disableReflectionApi = true;
}<|MERGE_RESOLUTION|>--- conflicted
+++ resolved
@@ -38,11 +38,8 @@
   IndexerParams,
   ModelArgument,
   ModelReference,
-<<<<<<< HEAD
   Part,
-=======
   PromptAction,
->>>>>>> 986cba99
   PromptFn,
   RankedDocument,
   rerank,
@@ -87,15 +84,12 @@
   ModelAction,
 } from './model.js';
 import { lookupAction, Registry, runWithRegistry } from './registry.js';
-<<<<<<< HEAD
 import {
   Environment,
   Session,
   SessionOptions,
   SessionStore,
 } from './session.js';
-=======
->>>>>>> 986cba99
 
 /**
  * Options for initializing Genkit.
@@ -117,12 +111,6 @@
   O extends z.ZodTypeAny = z.ZodTypeAny,
   CustomOptions extends z.ZodTypeAny = z.ZodTypeAny,
 > {
-<<<<<<< HEAD
-  (
-    input?: z.infer<I>,
-    opts?: z.infer<CustomOptions>
-  ): Promise<GenerateResponse>;
-=======
   /**
    * Generates a response by rendering the prompt template with given user input and then calling the model.
    *
@@ -134,23 +122,10 @@
     input?: z.infer<I>,
     opts?: z.infer<CustomOptions>
   ): Promise<GenerateResponse<z.infer<Out>>>;
->>>>>>> 986cba99
-
-  /**
-   * Generates a streaming response by rendering the prompt template with given user input and then calling the model.
-   *
-<<<<<<< HEAD
-   * @param opt Options for the prompt template, including user input variables and custom model configuration options.
-   * @returns the model response as a promise of `GenerateStreamResponse`.
-   */
-  stream(
-    input?: z.infer<I>,
-    opts?: z.infer<CustomOptions>
-  ): Promise<GenerateStreamResponse>;
-
+
+  
   /**
    * Generates a response by rendering the prompt template with given user input and then calling the model.
-=======
    * @param input Prompt inputs.
    * @param opt Options for the prompt template, including user input variables and custom model configuration options.
    * @returns the model response as a promise of `GenerateStreamResponse`.
@@ -162,39 +137,23 @@
 
   /**
    * Generates a response by rendering the prompt template with given user input and additional generate options and then calling the model.
->>>>>>> 986cba99
    *
    * @param opt Options for the prompt template, including user input variables and custom model configuration options.
    * @returns the model response as a promise of `GenerateResponse`.
    */
-<<<<<<< HEAD
-  generate(
-    opt: PromptGenerateOptions<z.infer<I>, CustomOptions>
-  ): Promise<GenerateResponse<O>>;
-
-  /**
-   * Generates a streaming response by rendering the prompt template with given user input and then calling the model.
-=======
   generate<Out extends O>(
     opt: PromptGenerateOptions<z.infer<I>, CustomOptions>
   ): Promise<GenerateResponse<z.infer<Out>>>;
 
   /**
    * Generates a streaming response by rendering the prompt template with given user input and additional generate options and then calling the model.
->>>>>>> 986cba99
    *
    * @param opt Options for the prompt template, including user input variables and custom model configuration options.
    * @returns the model response as a promise of `GenerateStreamResponse`.
    */
-<<<<<<< HEAD
-  generateStream(
-    opt: PromptGenerateOptions<z.infer<I>, CustomOptions>
-  ): Promise<GenerateStreamResponse<O>>;
-=======
   generateStream<Out extends O>(
     opt: PromptGenerateOptions<z.infer<I>, CustomOptions>
   ): Promise<GenerateStreamResponse<z.infer<Out>>>;
->>>>>>> 986cba99
 
   /**
    * Renders the prompt template based on user input.
@@ -202,15 +161,9 @@
    * @param opt Options for the prompt template, including user input variables and custom model configuration options.
    * @returns a `GenerateOptions` object to be used with the `generate()` function from @genkit-ai/ai.
    */
-<<<<<<< HEAD
-  render(
-    opt: PromptGenerateOptions<z.infer<I>, CustomOptions>
-  ): Promise<GenerateOptions<CustomOptions, O>>;
-=======
   render<Out extends O>(
     opt: PromptGenerateOptions<z.infer<I>, CustomOptions>
   ): Promise<GenerateOptions<CustomOptions, Out>>;
->>>>>>> 986cba99
 }
 
 /**
@@ -399,7 +352,6 @@
     template: string
   ): ExecutablePrompt<I, O, CustomOptions>;
 
-<<<<<<< HEAD
   /**
    * Defines and registers a function-based prompt.
    *
@@ -425,21 +377,15 @@
    * const { text } = await hi({ name: 'Genkit' });
    * ```
    */
-=======
->>>>>>> 986cba99
   definePrompt<
     I extends z.ZodTypeAny = z.ZodTypeAny,
     O extends z.ZodTypeAny = z.ZodTypeAny,
     CustomOptions extends z.ZodTypeAny = z.ZodTypeAny,
   >(
-<<<<<<< HEAD
-    options: PromptMetadata<I, CustomOptions>,
-=======
     options: PromptMetadata<I, CustomOptions> & {
       /** The name of the prompt. */
       name: string;
     },
->>>>>>> 986cba99
     fn: PromptFn<I>
   ): ExecutablePrompt<I, O, CustomOptions>;
 
@@ -448,29 +394,16 @@
     O extends z.ZodTypeAny = z.ZodTypeAny,
     CustomOptions extends z.ZodTypeAny = z.ZodTypeAny,
   >(
-<<<<<<< HEAD
-    options: PromptMetadata<I, CustomOptions>,
-=======
     options: PromptMetadata<I, CustomOptions> & {
       /** The name of the prompt. */
       name: string;
     },
->>>>>>> 986cba99
     templateOrFn: string | PromptFn<I>
   ): ExecutablePrompt<I, O, CustomOptions> {
     if (!options.name) {
       throw new Error('options.name is required');
     }
     return runWithRegistry(this.registry, () => {
-<<<<<<< HEAD
-      return typeof templateOrFn === 'string'
-        ? this.defineDotprompt(options, templateOrFn as string)
-        : this.defineFnPrompt(options, templateOrFn as PromptFn<I>);
-    });
-  }
-
-  private defineDotprompt<
-=======
       if (!options.name) {
         throw new Error('options.name is required');
       }
@@ -492,63 +425,10 @@
   }
 
   private wrapDotpromptInExecutablePrompt<
->>>>>>> 986cba99
     I extends z.ZodTypeAny = z.ZodTypeAny,
     O extends z.ZodTypeAny = z.ZodTypeAny,
     CustomOptions extends z.ZodTypeAny = z.ZodTypeAny,
   >(
-<<<<<<< HEAD
-    options: PromptMetadata<I, CustomOptions>,
-    template: string
-  ): ExecutablePrompt<I, O, CustomOptions> {
-    if (!options.name) {
-      throw new Error('options.name is required');
-    }
-    return runWithRegistry(this.registry, () => {
-      const p = defineDotprompt(options, template);
-      const executablePrompt = (
-        input?: z.infer<I>,
-        opts?: z.infer<CustomOptions>
-      ): Promise<GenerateResponse> => {
-        return runWithRegistry(this.registry, async () => {
-          const model = await this.resolveModel(options.model);
-          return p.generate({
-            model,
-            input,
-            config: opts,
-          });
-        });
-      };
-      (executablePrompt as ExecutablePrompt<I, O, CustomOptions>).stream = (
-        input?: z.infer<I>,
-        opts?: z.infer<CustomOptions>
-      ): Promise<GenerateStreamResponse> => {
-        return runWithRegistry(this.registry, async () => {
-          const model = await this.resolveModel(options.model);
-          return p.generateStream({
-            model,
-            input,
-            config: opts,
-          });
-        });
-      };
-      (executablePrompt as ExecutablePrompt<I, O, CustomOptions>).generate = (
-        opt: PromptGenerateOptions<I, CustomOptions>
-      ): Promise<GenerateResponse<O>> => {
-        return runWithRegistry(this.registry, async () => {
-          const model = !opt.model
-            ? await this.resolveModel(options.model)
-            : undefined;
-          return p.generate({
-            model,
-            ...opt,
-          });
-        });
-      };
-      (
-        executablePrompt as ExecutablePrompt<I, O, CustomOptions>
-      ).generateStream = (
-=======
     dotprompt: Dotprompt<z.infer<I>>,
     options: PromptMetadata<I, CustomOptions>
   ): ExecutablePrompt<I, O, CustomOptions> {
@@ -593,40 +473,18 @@
     };
     (executablePrompt as ExecutablePrompt<I, O, CustomOptions>).generateStream =
       (
->>>>>>> 986cba99
         opt: PromptGenerateOptions<I, CustomOptions>
       ): Promise<GenerateStreamResponse<O>> => {
         return runWithRegistry(this.registry, async () => {
           const model = !opt.model
             ? await this.resolveModel(options.model)
             : undefined;
-<<<<<<< HEAD
-          return p.generateStream<CustomOptions>({
-=======
           return dotprompt.generateStream<CustomOptions>({
->>>>>>> 986cba99
             model,
             ...opt,
           }) as Promise<GenerateStreamResponse<O>>;
         });
       };
-<<<<<<< HEAD
-      (executablePrompt as ExecutablePrompt<I, O, CustomOptions>).render = (
-        opt: PromptGenerateOptions<I, CustomOptions>
-      ): Promise<GenerateOptions<CustomOptions, O>> => {
-        return runWithRegistry(
-          this.registry,
-          async () =>
-            p.render({
-              ...opt,
-            }) as GenerateOptions<CustomOptions, O>
-        );
-      };
-      return executablePrompt as ExecutablePrompt<I, O, CustomOptions>;
-    });
-  }
-  private defineFnPrompt<
-=======
     (executablePrompt as ExecutablePrompt<I, O, CustomOptions>).render = <
       Out extends O,
     >(
@@ -644,106 +502,10 @@
   }
 
   private wrapPromptActionInExecutablePrompt<
->>>>>>> 986cba99
     I extends z.ZodTypeAny = z.ZodTypeAny,
     O extends z.ZodTypeAny = z.ZodTypeAny,
     CustomOptions extends z.ZodTypeAny = z.ZodTypeAny,
   >(
-<<<<<<< HEAD
-    options: PromptMetadata<I, CustomOptions>,
-    fn: PromptFn<I>
-  ): ExecutablePrompt<I, O, CustomOptions> {
-    if (!options.name) {
-      throw new Error('options.name is required');
-    }
-    return runWithRegistry(this.registry, () => {
-      const p = definePrompt(
-        {
-          name: options.name!,
-          inputJsonSchema: options.input?.jsonSchema,
-          inputSchema: options.input?.schema,
-        },
-        fn
-      );
-
-      const executablePrompt = (
-        input?: z.infer<I>,
-        opts?: z.infer<CustomOptions>
-      ): Promise<GenerateResponse> => {
-        return runWithRegistry(this.registry, async () => {
-          const model = await this.resolveModel(options.model);
-          const promptResult = await p(input);
-          return this.generate({
-            model,
-            messages: promptResult.messages,
-            context: promptResult.context,
-            tools: promptResult.tools,
-            output: {
-              format: promptResult.output?.format,
-              jsonSchema: promptResult.output?.schema,
-            },
-            config: {
-              ...options.config,
-              ...opts,
-              ...promptResult.config,
-            },
-          });
-        });
-      };
-      (executablePrompt as ExecutablePrompt<I, O, CustomOptions>).stream = (
-        input?: z.infer<I>,
-        opts?: z.infer<CustomOptions>
-      ): Promise<GenerateStreamResponse> => {
-        return runWithRegistry(this.registry, async () => {
-          const model = await this.resolveModel(options.model);
-          const promptResult = await p(input);
-          return this.generateStream({
-            model,
-            messages: promptResult.messages,
-            context: promptResult.context,
-            tools: promptResult.tools,
-            output: {
-              format: promptResult.output?.format,
-              jsonSchema: promptResult.output?.schema,
-            },
-            config: {
-              ...options.config,
-              ...promptResult.config,
-              ...opts,
-            },
-          });
-        });
-      };
-      (executablePrompt as ExecutablePrompt<I, O, CustomOptions>).generate = (
-        opt: PromptGenerateOptions<I, CustomOptions>
-      ): Promise<GenerateResponse<O>> => {
-        return runWithRegistry(this.registry, async () => {
-          const model = !opt.model
-            ? await this.resolveModel(options.model)
-            : undefined;
-          const promptResult = await p(opt.input);
-          return this.generate({
-            model,
-            messages: promptResult.messages,
-            context: promptResult.context,
-            tools: promptResult.tools,
-            output: {
-              format: promptResult.output?.format,
-              jsonSchema: promptResult.output?.schema,
-            },
-            ...opt,
-            config: {
-              ...options.config,
-              ...promptResult.config,
-              ...opt.config,
-            },
-          });
-        });
-      };
-      (
-        executablePrompt as ExecutablePrompt<I, O, CustomOptions>
-      ).generateStream = (
-=======
     p: PromptAction<I>,
     options: PromptMetadata<I, CustomOptions>
   ): ExecutablePrompt<I, O, CustomOptions> {
@@ -823,7 +585,6 @@
     };
     (executablePrompt as ExecutablePrompt<I, O, CustomOptions>).generateStream =
       (
->>>>>>> 986cba99
         opt: PromptGenerateOptions<I, CustomOptions>
       ): Promise<GenerateStreamResponse<O>> => {
         return runWithRegistry(this.registry, async () => {
@@ -849,36 +610,6 @@
           });
         });
       };
-<<<<<<< HEAD
-      (executablePrompt as ExecutablePrompt<I, O, CustomOptions>).render = (
-        opt: PromptGenerateOptions<I, CustomOptions>
-      ): Promise<GenerateOptions<CustomOptions, O>> => {
-        return runWithRegistry(this.registry, async () => {
-          const model = !opt.model
-            ? await this.resolveModel(options.model)
-            : undefined;
-          const promptResult = await p(opt.input);
-          return {
-            model,
-            messages: promptResult.messages,
-            context: promptResult.context,
-            tools: promptResult.tools,
-            output: {
-              format: promptResult.output?.format,
-              jsonSchema: promptResult.output?.schema,
-            },
-            ...opt,
-            config: {
-              ...options.config,
-              ...promptResult.config,
-              ...opt.config,
-            },
-          } as GenerateOptions<CustomOptions, O>;
-        });
-      };
-      return executablePrompt as ExecutablePrompt<I, O, CustomOptions>;
-    });
-=======
     (executablePrompt as ExecutablePrompt<I, O, CustomOptions>).render = <
       Out extends O,
     >(
@@ -908,7 +639,6 @@
       });
     };
     return executablePrompt as ExecutablePrompt<I, O, CustomOptions>;
->>>>>>> 986cba99
   }
 
   /**
@@ -988,11 +718,7 @@
     if (!resolvedOptions.model) {
       resolvedOptions.model = this.options.model;
     }
-<<<<<<< HEAD
     return runWithRegistry(this.registry, () => generate(resolvedOptions));
-=======
-    return runWithRegistry(this.registry, () => generate(options));
->>>>>>> 986cba99
   }
 
   /**
@@ -1027,7 +753,6 @@
     if (!resolvedOptions.model) {
       resolvedOptions.model = this.options.model;
     }
-<<<<<<< HEAD
     return runWithRegistry(this.registry, () =>
       generateStream(resolvedOptions)
     );
@@ -1089,9 +814,6 @@
         store: options?.store,
       }
     );
-=======
-    return runWithRegistry(this.registry, () => generateStream(options));
->>>>>>> 986cba99
   }
 
   /**
