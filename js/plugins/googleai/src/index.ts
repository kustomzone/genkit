/**
 * Copyright 2024 Google LLC
 *
 * Licensed under the Apache License, Version 2.0 (the "License");
 * you may not use this file except in compliance with the License.
 * You may obtain a copy of the License at
 *
 *     http://www.apache.org/licenses/LICENSE-2.0
 *
 * Unless required by applicable law or agreed to in writing, software
 * distributed under the License is distributed on an "AS IS" BASIS,
 * WITHOUT WARRANTIES OR CONDITIONS OF ANY KIND, either express or implied.
 * See the License for the specific language governing permissions and
 * limitations under the License.
 */

import { Genkit } from 'genkit';
import { GenkitPlugin, genkitPlugin } from 'genkit/plugin';
import {
  SUPPORTED_MODELS as EMBEDDER_MODELS,
  defineGoogleAIEmbedder,
  textEmbeddingGecko001,
} from './embedder.js';
import {
  GENERIC_GEMINI_MODEL,
  SUPPORTED_V15_MODELS,
  SUPPORTED_V1_MODELS,
  defineGoogleAIModel,
  gemini,
  gemini10Pro,
  gemini15Flash,
  gemini15Pro,
} from './gemini.js';
export {
  gemini,
  gemini10Pro,
  gemini15Flash,
  gemini15Pro,
  textEmbeddingGecko001,
};

export interface PluginOptions {
  apiKey?: string;
  apiVersion?: string | string[];
  baseUrl?: string;
}

export function googleAI(options?: PluginOptions): GenkitPlugin {
  return genkitPlugin('googleai', async (ai: Genkit) => {
    let apiVersions = ['v1'];

    if (options?.apiVersion) {
      if (Array.isArray(options?.apiVersion)) {
        apiVersions = options?.apiVersion;
      } else {
        apiVersions = [options?.apiVersion];
      }
    }

    defineGoogleAIModel(
      ai,
      GENERIC_GEMINI_MODEL.name,
      options?.apiKey,
<<<<<<< HEAD
      'v1beta',
      options?.baseUrl,
      GENERIC_GEMINI_MODEL.info
=======
      undefined,
      options?.baseUrl
>>>>>>> 4a56ab39
    );

    if (apiVersions.includes('v1beta')) {
      Object.keys(SUPPORTED_V15_MODELS).forEach((name) =>
        defineGoogleAIModel(
          ai,
          name,
          options?.apiKey,
          'v1beta',
          options?.baseUrl
        )
      );
    }
    if (apiVersions.includes('v1')) {
      Object.keys(SUPPORTED_V1_MODELS).forEach((name) =>
        defineGoogleAIModel(
          ai,
          name,
          options?.apiKey,
          undefined,
          options?.baseUrl
        )
      );
      Object.keys(SUPPORTED_V15_MODELS).forEach((name) =>
        defineGoogleAIModel(
          ai,
          name,
          options?.apiKey,
          undefined,
          options?.baseUrl
        )
      );
      Object.keys(EMBEDDER_MODELS).forEach((name) =>
        defineGoogleAIEmbedder(ai, name, { apiKey: options?.apiKey })
      );
    }
  });
}

export default googleAI;<|MERGE_RESOLUTION|>--- conflicted
+++ resolved
@@ -61,14 +61,9 @@
       ai,
       GENERIC_GEMINI_MODEL.name,
       options?.apiKey,
-<<<<<<< HEAD
-      'v1beta',
+      undefined,
       options?.baseUrl,
       GENERIC_GEMINI_MODEL.info
-=======
-      undefined,
-      options?.baseUrl
->>>>>>> 4a56ab39
     );
 
     if (apiVersions.includes('v1beta')) {
